--- conflicted
+++ resolved
@@ -59,7 +59,7 @@
     declare_namespace_arg = DeclareLaunchArgument(
         "namespace",
         default_value=EnvironmentVariable("ROBOT_NAMESPACE", default_value=""),
-        description="Add namespace to all Panther nodes",
+        description="Add namespace to all launched nodes",
     )
 
     declare_panther_version_arg = DeclareLaunchArgument(
@@ -74,7 +74,6 @@
             "When set to False, users should publish their own robot description."
         ),
     )
-<<<<<<< HEAD
 
     declare_simulation_engine_arg = DeclareLaunchArgument(
         "simulation_engine",
@@ -91,13 +90,6 @@
     declare_wheel_config_path_arg = DeclareLaunchArgument(
         "wheel_config_path",
         description="Path to wheel configuration file.",
-=======
-    namespace = LaunchConfiguration("namespace")
-    declare_namespace_arg = DeclareLaunchArgument(
-        "namespace",
-        default_value=EnvironmentVariable("ROBOT_NAMESPACE", default_value=""),
-        description="Add namespace to all launched nodes",
->>>>>>> 815a5f4f
     )
 
     # Get URDF via xacro
