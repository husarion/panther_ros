--- conflicted
+++ resolved
@@ -146,13 +146,10 @@
             ("panther_system_node/e_stop", "hardware/e_stop"),
             ("panther_system_node/e_stop_trigger", "hardware/e_stop_trigger"),
             ("panther_system_node/e_stop_reset", "hardware/e_stop_reset"),
-<<<<<<< HEAD
+            ("panther_system_node/fan_enable", "hardware/fan_enable"),
+            ("panther_system_node/aux_power_enable", "hardware/aux_power_enable"),
             ("/tf", "tf"),
             ("/tf_static", "tf_static"),
-=======
-            ("panther_system_node/fan_enable", "hardware/fan_enable"),
-            ("panther_system_node/aux_power_enable", "hardware/aux_power_enable"),
->>>>>>> 8d06a2b1
         ],
         condition=UnlessCondition(use_sim),
     )
