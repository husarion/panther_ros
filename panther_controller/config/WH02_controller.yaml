--- conflicted
+++ resolved
@@ -1,15 +1,8 @@
-<<<<<<< HEAD
-controller_manager:
-  ros__parameters:
-    use_sim_time: false
-    update_rate: 50
-=======
 /**:
   controller_manager:
     ros__parameters:
       use_sim_time: false
       update_rate: 50
->>>>>>> 1bbdd38e
 
       joint_state_broadcaster:
         type: joint_state_broadcaster/JointStateBroadcaster
@@ -39,19 +32,11 @@
 
       wheel_radius_multiplier: 1.0
 
-<<<<<<< HEAD
-    publish_rate: 100.0
-    odom_frame_id: odom
-    base_frame_id: base_link
-    pose_covariance_diagonal: [0.001, 0.001, 0.001, 0.001, 0.001, 0.01]
-    twist_covariance_diagonal: [0.001, 0.001, 0.001, 0.001, 0.001, 0.01]
-=======
       publish_rate: 100.0
       odom_frame_id: odom
       base_frame_id: base_link
       pose_covariance_diagonal: [0.001, 0.001, 0.001, 0.001, 0.001, 0.01]
       twist_covariance_diagonal: [0.001, 0.001, 0.001, 0.001, 0.001, 0.01]
->>>>>>> 1bbdd38e
 
       # Whether to use feedback or commands for odometry calculations
       open_loop: false
@@ -68,34 +53,6 @@
       #publish_limited_velocity: true
       use_stamped_vel: false
 
-<<<<<<< HEAD
-    # Velocity and acceleration limits
-    # Whenever a min_* is unspecified, default to -max_*
-    linear:
-      x:
-        has_velocity_limits: true
-        has_acceleration_limits: true
-        has_jerk_limits: false
-        max_velocity: 1.1 # m/s
-        max_acceleration: 1.5 # m/s^2
-        max_jerk: 0.0 # m/s^3
-      y:
-        has_velocity_limits: true
-        has_acceleration_limits: true
-        has_jerk_limits: false
-        max_velocity: 1.1 # m/s
-        max_acceleration: 1.5 # m/s^2
-        max_jerk: 0.0 # m/s^3
-
-    angular:
-      z:
-        has_velocity_limits: true
-        has_acceleration_limits: true
-        has_jerk_limits: false
-        max_velocity: 2.2 # rad/s
-        max_acceleration: 3.2 # rad/s^2
-        max_jerk: 0.0 # rad/s^3
-=======
       # Velocity and acceleration limits
       # Whenever a min_* is unspecified, default to -max_*
       linear:
@@ -121,5 +78,4 @@
           has_jerk_limits: false
           max_velocity: 2.2 # rad/s
           max_acceleration: 3.2 # rad/s^2
-          max_jerk: 0.0 # rad/s^3
->>>>>>> 1bbdd38e
+          max_jerk: 0.0 # rad/s^3