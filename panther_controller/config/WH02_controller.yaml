--- conflicted
+++ resolved
@@ -13,12 +13,7 @@
   # IMU specification: https://www.phidgets.com/?tier=3&catid=10&pcid=8&prodid=1025#Tab_Specifications
   imu_broadcaster:
     ros__parameters:
-<<<<<<< HEAD
       use_namespace_as_sensor_name_prefix: true
-      tf_frame_prefix_enable: false
-=======
-      use_namespace_as_sensor_name_prefix: false
->>>>>>> d2cb9a32
 
       sensor_name: imu
       frame_id: imu_link
@@ -35,7 +30,6 @@
       front_right_wheel_name: fr_wheel_joint
       rear_left_wheel_name: rl_wheel_joint
       rear_right_wheel_name: rr_wheel_joint
-      tf_frame_prefix_enable: false
 
       wheel_separation_x: 0.44
       wheel_separation_y: 0.6785
