/**:
  controller_manager:
    ros__parameters:
      use_sim_time: false
      update_rate: 50

      joint_state_broadcaster:
        type: joint_state_broadcaster/JointStateBroadcaster
      panther_base_controller:
        type: diff_drive_controller/DiffDriveController
      imu_broadcaster:
        type: imu_sensor_broadcaster/IMUSensorBroadcaster

  imu_broadcaster:
    ros__parameters:
      sensor_name: "imu"
      frame_id: "imu_link"

  panther_base_controller:
    ros__parameters:
      left_wheel_names: ["fl_wheel_joint", "rl_wheel_joint"]
      right_wheel_names: ["fr_wheel_joint", "rr_wheel_joint"]

      wheel_separation: 0.697
      wheel_radius: 0.1825

<<<<<<< HEAD
    # For skid drive kinematics it will act as ICR coefficient, kinematic model with ICR
    # coefficient isn't totally accurate and this coefficient can differ for various ground types
    wheel_separation_multiplier: 1.5
=======
      # todo: check it for panther
      # For skid drive kinematics it will act as ICR coefficient, kinematic model with ICR
      # coefficient isn't totally accurate and this coefficient can differ for various ground types
      wheel_separation_multiplier: 1.5
>>>>>>> 1bbdd38e

      left_wheel_radius_multiplier: 1.0
      right_wheel_radius_multiplier: 1.0

<<<<<<< HEAD
    publish_rate: 100.0
    odom_frame_id: odom
    base_frame_id: base_link
    pose_covariance_diagonal: [0.1, 0.1, 0.1, 0.1, 0.1, 0.1]
    twist_covariance_diagonal: [1.024e-5, 1.024e-5, 1e6, 1e6, 1e6, 7.225e-5]
=======
      publish_rate: 50.0
      odom_frame_id: odom
      base_frame_id: base_link
      pose_covariance_diagonal: [0.1, 0.1, 0.1, 0.1, 0.1, 0.1]
      twist_covariance_diagonal: [1.024e-5, 1.024e-5, 1e6, 1e6, 1e6, 7.225e-5]
>>>>>>> 1bbdd38e

      # Whether to use feedback or commands for odometry calculations
      open_loop: false

      # Update odometry from velocity
      # in sensor fusion only velocity is used and with this setting it is more accurate
      position_feedback: false
      # velocity computation filtering
      velocity_rolling_window_size: 1

      enable_odom_tf: false

      cmd_vel_timeout: 0.5
      #publish_limited_velocity: true
      use_stamped_vel: false

<<<<<<< HEAD
    # Velocity and acceleration limits
    # Whenever a min_* is unspecified, default to -max_*
    linear:
      x:
        has_velocity_limits: true
        has_acceleration_limits: true
        has_jerk_limits: false
        max_velocity: 2.0 # m/s
        max_acceleration: 2.7 # m/s^2
        max_jerk: 0.0 # m/s^3

    angular:
      z:
        has_velocity_limits: true
        has_acceleration_limits: true
        has_jerk_limits: false
        max_velocity: 4.0 # rad/s
        max_acceleration: 5.74 # rad/s^2
        max_jerk: 0.0 # rad/s^3
=======
      # Velocity and acceleration limits
      # Whenever a min_* is unspecified, default to -max_*
      linear:
        x:
          has_velocity_limits: true
          has_acceleration_limits: true
          has_jerk_limits: false
          max_velocity: 2.0 # m/s
          max_acceleration: 2.7 # m/s^2
          max_jerk: 0.0 # m/s^3

      angular:
        z:
          has_velocity_limits: true
          has_acceleration_limits: true
          has_jerk_limits: false
          max_velocity: 4.0 # rad/s
          max_acceleration: 5.74 # rad/s^2
          max_jerk: 0.0 # rad/s^3
>>>>>>> 1bbdd38e
<|MERGE_RESOLUTION|>--- conflicted
+++ resolved
@@ -2,7 +2,7 @@
   controller_manager:
     ros__parameters:
       use_sim_time: false
-      update_rate: 50
+      update_rate: 100
 
       joint_state_broadcaster:
         type: joint_state_broadcaster/JointStateBroadcaster
@@ -24,33 +24,18 @@
       wheel_separation: 0.697
       wheel_radius: 0.1825
 
-<<<<<<< HEAD
-    # For skid drive kinematics it will act as ICR coefficient, kinematic model with ICR
-    # coefficient isn't totally accurate and this coefficient can differ for various ground types
-    wheel_separation_multiplier: 1.5
-=======
-      # todo: check it for panther
       # For skid drive kinematics it will act as ICR coefficient, kinematic model with ICR
       # coefficient isn't totally accurate and this coefficient can differ for various ground types
       wheel_separation_multiplier: 1.5
->>>>>>> 1bbdd38e
 
       left_wheel_radius_multiplier: 1.0
       right_wheel_radius_multiplier: 1.0
 
-<<<<<<< HEAD
-    publish_rate: 100.0
-    odom_frame_id: odom
-    base_frame_id: base_link
-    pose_covariance_diagonal: [0.1, 0.1, 0.1, 0.1, 0.1, 0.1]
-    twist_covariance_diagonal: [1.024e-5, 1.024e-5, 1e6, 1e6, 1e6, 7.225e-5]
-=======
-      publish_rate: 50.0
+      publish_rate: 100.0
       odom_frame_id: odom
       base_frame_id: base_link
       pose_covariance_diagonal: [0.1, 0.1, 0.1, 0.1, 0.1, 0.1]
       twist_covariance_diagonal: [1.024e-5, 1.024e-5, 1e6, 1e6, 1e6, 7.225e-5]
->>>>>>> 1bbdd38e
 
       # Whether to use feedback or commands for odometry calculations
       open_loop: false
@@ -67,27 +52,6 @@
       #publish_limited_velocity: true
       use_stamped_vel: false
 
-<<<<<<< HEAD
-    # Velocity and acceleration limits
-    # Whenever a min_* is unspecified, default to -max_*
-    linear:
-      x:
-        has_velocity_limits: true
-        has_acceleration_limits: true
-        has_jerk_limits: false
-        max_velocity: 2.0 # m/s
-        max_acceleration: 2.7 # m/s^2
-        max_jerk: 0.0 # m/s^3
-
-    angular:
-      z:
-        has_velocity_limits: true
-        has_acceleration_limits: true
-        has_jerk_limits: false
-        max_velocity: 4.0 # rad/s
-        max_acceleration: 5.74 # rad/s^2
-        max_jerk: 0.0 # rad/s^3
-=======
       # Velocity and acceleration limits
       # Whenever a min_* is unspecified, default to -max_*
       linear:
@@ -106,5 +70,4 @@
           has_jerk_limits: false
           max_velocity: 4.0 # rad/s
           max_acceleration: 5.74 # rad/s^2
-          max_jerk: 0.0 # rad/s^3
->>>>>>> 1bbdd38e
+          max_jerk: 0.0 # rad/s^3