/**:
  controller_manager:
    ros__parameters:
      use_sim_time: false
      update_rate: 50

      joint_state_broadcaster:
        type: joint_state_broadcaster/JointStateBroadcaster
      panther_base_controller:
        type: diff_drive_controller/DiffDriveController
      imu_broadcaster:
        type: imu_sensor_broadcaster/IMUSensorBroadcaster

  imu_broadcaster:
    ros__parameters:
      sensor_name: "imu"
      frame_id: "imu_link"

  panther_base_controller:
    ros__parameters:
      left_wheel_names: ["fl_wheel_joint", "rl_wheel_joint"]
      right_wheel_names: ["fr_wheel_joint", "rr_wheel_joint"]

      wheel_separation: 0.697
      wheel_radius: 0.1825

<<<<<<< HEAD
      # todo: check it for panther
      # For skid drive kinematics it will act as ICR coefficient, kinematic model with ICR
      # coefficient isn't totally accurate and this coefficient can differ for various ground types
      wheel_separation_multiplier: 1.3
=======
    # todo: check it for panther
    # For skid drive kinematics it will act as ICR coefficient, kinematic model with ICR
    # coefficient isn't totally accurate and this coefficient can differ for various ground types
    wheel_separation_multiplier: 1.0
>>>>>>> 21602404

      left_wheel_radius_multiplier: 1.0
      right_wheel_radius_multiplier: 1.0

      publish_rate: 100.0
      odom_frame_id: odom
      base_frame_id: base_link
      pose_covariance_diagonal: [0.1, 0.1, 0.1, 0.1, 0.1, 0.1]
      twist_covariance_diagonal: [1.024e-5, 1.024e-5, 1e6, 1e6, 1e6, 7.225e-5]

      # Whether to use feedback or commands for odometry calculations
      open_loop: false

      # Update odometry from velocity
      # in sensor fusion only velocity is used and with this setting it is more accurate
      position_feedback: false
      # velocity computation filtering
      velocity_rolling_window_size: 1

      enable_odom_tf: false

      cmd_vel_timeout: 0.5
      #publish_limited_velocity: true
      use_stamped_vel: false

      # Velocity and acceleration limits
      # Whenever a min_* is unspecified, default to -max_*
      linear:
        x:
          has_velocity_limits: true
          has_acceleration_limits: true
          has_jerk_limits: false
          max_velocity: 2.0 # m/s
          max_acceleration: 2.7 # m/s^2
          max_jerk: 0.0 # m/s^3

      angular:
        z:
          has_velocity_limits: true
          has_acceleration_limits: true
          has_jerk_limits: false
          max_velocity: 4.0 # rad/s
          max_acceleration: 5.74 # rad/s^2
          max_jerk: 0.0 # rad/s^3<|MERGE_RESOLUTION|>--- conflicted
+++ resolved
@@ -24,17 +24,10 @@
       wheel_separation: 0.697
       wheel_radius: 0.1825
 
-<<<<<<< HEAD
       # todo: check it for panther
       # For skid drive kinematics it will act as ICR coefficient, kinematic model with ICR
       # coefficient isn't totally accurate and this coefficient can differ for various ground types
-      wheel_separation_multiplier: 1.3
-=======
-    # todo: check it for panther
-    # For skid drive kinematics it will act as ICR coefficient, kinematic model with ICR
-    # coefficient isn't totally accurate and this coefficient can differ for various ground types
-    wheel_separation_multiplier: 1.0
->>>>>>> 21602404
+      wheel_separation_multiplier: 1.0
 
       left_wheel_radius_multiplier: 1.0
       right_wheel_radius_multiplier: 1.0
