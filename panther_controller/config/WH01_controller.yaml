/**:
  controller_manager:
    ros__parameters:
      update_rate: 100

      joint_state_broadcaster:
        type: joint_state_broadcaster/JointStateBroadcaster
      panther_base_controller:
        type: diff_drive_controller/DiffDriveController
      imu_broadcaster:
        type: imu_sensor_broadcaster/IMUSensorBroadcaster

  # IMU specification: https://www.phidgets.com/?tier=3&catid=10&pcid=8&prodid=1025#Tab_Specifications
  imu_broadcaster:
    ros__parameters:
<<<<<<< HEAD
      use_namespace_as_sensor_name_prefix: true
      tf_frame_prefix_enable: false
=======
      use_namespace_as_sensor_name_prefix: false
>>>>>>> d2cb9a32

      sensor_name: imu
      frame_id: imu_link
      # orientation_stddev: 1.0e-2 for madgwick filter
      static_covariance_orientation: [1.0e-4, 0.0, 0.0, 0.0, 1.0e-4, 0.0, 0.0, 0.0, 1.0e-4]
      # angular_velocity_stdev: 0.59 deg/s (0.01 rad/s) gyroscope white noise sigma, as per manual
      static_covariance_angular_velocity: [1.0e-4, 0.0, 0.0, 0.0, 1.0e-4, 0.0, 0.0, 0.0, 1.0e-4]
      # linear_acceleration_stdev: 2.8 mg (27.5 mm/s^2) accelerometer white noise sigma, as per manual
      static_covariance_linear_acceleration: [7.6e-4, 0.0, 0.0, 0.0, 7.6e-4, 0.0, 0.0, 0.0, 7.6e-4]

  panther_base_controller:
    ros__parameters:
      left_wheel_names: ["fl_wheel_joint", "rl_wheel_joint"]
      right_wheel_names: ["fr_wheel_joint", "rr_wheel_joint"]
      tf_frame_prefix_enable: false

      wheel_separation: 0.697
      wheel_radius: 0.1825

      # For skid drive kinematics it will act as ICR coefficient, kinematic model with ICR
      # coefficient isn't totally accurate and this coefficient can differ for various ground types
      wheel_separation_multiplier: 1.5

      left_wheel_radius_multiplier: 1.0
      right_wheel_radius_multiplier: 1.0

      publish_rate: 100.0
      odom_frame_id: odom
      base_frame_id: base_link
      twist_covariance_diagonal: [5.4e-5, 5.4e-5, 0.0, 0.0, 0.0, 1.9e-4] # Values measured experimentally

      # Whether to use feedback or commands for odometry calculations
      open_loop: false

      # Update odometry from velocity
      # in sensor fusion only velocity is used and with this setting it is more accurate
      position_feedback: false
      # velocity computation filtering
      velocity_rolling_window_size: 1

      enable_odom_tf: false

      cmd_vel_timeout: 0.5
      #publish_limited_velocity: true
      use_stamped_vel: false

      # Velocity and acceleration limits
      # Whenever a min_* is unspecified, default to -max_*
      linear:
        x:
          has_velocity_limits: true
          has_acceleration_limits: true
          has_jerk_limits: false
          max_velocity: 2.0 # m/s
          # min_velocity -  When unspecified `min_velocity=-max_velocity`
          max_acceleration: 2.7 # m/s^2
          # min_acceleration - When unspecified, `min_acceleration=-max_acceleration`
          max_jerk: 0.0 # m/s^3

      angular:
        z:
          has_velocity_limits: true
          has_acceleration_limits: true
          has_jerk_limits: false
          max_velocity: 4.0 # rad/s
          # min_velocity -  When unspecified `min_velocity=-max_velocity`
          max_acceleration: 5.74 # rad/s^2
          # min_acceleration - When unspecified, `min_acceleration=-max_acceleration`
          max_jerk: 0.0 # rad/s^3<|MERGE_RESOLUTION|>--- conflicted
+++ resolved
@@ -13,12 +13,7 @@
   # IMU specification: https://www.phidgets.com/?tier=3&catid=10&pcid=8&prodid=1025#Tab_Specifications
   imu_broadcaster:
     ros__parameters:
-<<<<<<< HEAD
       use_namespace_as_sensor_name_prefix: true
-      tf_frame_prefix_enable: false
-=======
-      use_namespace_as_sensor_name_prefix: false
->>>>>>> d2cb9a32
 
       sensor_name: imu
       frame_id: imu_link
@@ -33,7 +28,6 @@
     ros__parameters:
       left_wheel_names: ["fl_wheel_joint", "rl_wheel_joint"]
       right_wheel_names: ["fr_wheel_joint", "rr_wheel_joint"]
-      tf_frame_prefix_enable: false
 
       wheel_separation: 0.697
       wheel_radius: 0.1825
