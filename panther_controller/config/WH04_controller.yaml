--- conflicted
+++ resolved
@@ -1,12 +1,7 @@
 /**:
   controller_manager:
     ros__parameters:
-<<<<<<< HEAD
-      update_rate: 50
-=======
-      use_sim_time: false
       update_rate: 100
->>>>>>> 986559b7
 
       joint_state_broadcaster:
         type: joint_state_broadcaster/JointStateBroadcaster
@@ -19,8 +14,8 @@
     ros__parameters:
       sensor_name: imu
       frame_id: imu_link
-      static_covariance_angular_velocity: [2.25e-4, 0.0, 0.0, 0.0, 2.25e-4, 0.0, 0.0, 0.0, 2.25e-4]  # Values measured experimentally
-      static_covariance_linear_acceleration: [1.23e-5, 0.0, 0.0, 0.0, 1.23e-5, 0.0, 0.0, 0.0, 1.23e-5] # Values measured experimentally
+      static_covariance_angular_velocity: [1.1e-4, 0.0, 0.0, 0.0, 1.1e-4, 0.0, 0.0, 0.0, 1.1e-4]  # Values measured experimentally
+      static_covariance_linear_acceleration: [6.2e-6, 0.0, 0.0, 0.0, 6.2e-6, 0.0, 0.0, 0.0, 6.2e-6] # Values measured experimentally
 
   panther_base_controller:
     ros__parameters:
@@ -38,7 +33,7 @@
       left_wheel_radius_multiplier: 1.0
       right_wheel_radius_multiplier: 1.0
 
-      publish_rate: 50.0
+      publish_rate: 100.0
       odom_frame_id: odom
       base_frame_id: base_link
       twist_covariance_diagonal: [2.56e-6, 5.33e-7, 0.0, 0.0, 0.0, 1.85e-5] # Selected intuitively based on WH01 results
