--- conflicted
+++ resolved
@@ -17,11 +17,7 @@
 #### Publishers
 
 - `/joint_states` [*sensor_msgs/JointState*]: robot joints states.
-<<<<<<< HEAD
-- `/panther/driver/motor_controllers_state` [*panther_msgs/DriverState*]: motor controllers current, voltage, fault flags, script flags, and runtime error flags.
-=======
 - `/panther/driver/motor_controllers_state` [*panther_msgs/DriverState*]: motor controllers current, voltage, fault flags, script flags and runtime error flags. If the robot's motors are disabled, no messages will be sent to this topic.
->>>>>>> c6c13248
 - `/panther/odom/wheels` [*nav_msgs/Odometry*]: robot odometry calculated from wheels.
 - `/panther/pose` [*geometry_msgs/Pose*]: robot position.
 - `/tf` [*tf2_msgs/TFMessage*]: transform between `odom` and `base_link` frames.
