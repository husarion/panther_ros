repositories:
  behaviortree_ros2:
    type: git
    url: https://github.com/BehaviorTree/BehaviorTree.ROS2
    version: a0de087a2f3af5ec5a19edd622aa85506105afcd
  husarion_controllers:
    type: git
    url: https://github.com/husarion/husarion_controllers
    version: d184d9b5936ec3f51084b70dc7d3825fa5ecaee0
  panther_msgs:
    type: git
    url: https://github.com/husarion/panther_msgs.git
<<<<<<< HEAD
    version: fa21eada3d8cd332b48c42d70289fd5ba575cc50
=======
    version: fcee4d9f249a62adc113eb80be4885b08024ee9c
>>>>>>> c96d0203
  ros_components_description:
    type: git
    url: https://github.com/husarion/ros_components_description.git
    version: b29f5637a243b0008ac197032575c8df47883b2c
  ros2_controllers: # Caused by two error: 1. https://github.com/ros-controls/ros2_controllers/pull/1104 2. There is no nice way to change `sensor_name` imu_bradcaster param when spawning multiple robots -> ros2_control refer only to single imu entity
    type: git
    url: https://github.com/husarion/ros2_controllers/
    version: 9da42a07a83bbf3faf5cad11793fff22f25068af<|MERGE_RESOLUTION|>--- conflicted
+++ resolved
@@ -10,11 +10,7 @@
   panther_msgs:
     type: git
     url: https://github.com/husarion/panther_msgs.git
-<<<<<<< HEAD
-    version: fa21eada3d8cd332b48c42d70289fd5ba575cc50
-=======
     version: fcee4d9f249a62adc113eb80be4885b08024ee9c
->>>>>>> c96d0203
   ros_components_description:
     type: git
     url: https://github.com/husarion/ros_components_description.git
