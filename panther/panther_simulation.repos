repositories:
  behaviortree_ros2:
    type: git
    url: https://github.com/BehaviorTree/BehaviorTree.ROS2
    version: a0de087a2f3af5ec5a19edd622aa85506105afcd
  # Fix mecanum namespaces
  husarion_controllers:
    type: git
    url: https://github.com/husarion/husarion_controllers
<<<<<<< HEAD
    version: 61da6f9723c41b48e23b3a3e4d3b1cf28df1f28a
=======
    version: d184d9b5936ec3f51084b70dc7d3825fa5ecaee0
>>>>>>> a939d7da
  panther_msgs:
    type: git
    url: https://github.com/husarion/panther_msgs.git
    version: 12b77cf8f5a8ececfc737ab2806d04df0d7ed60d
  ros_components_description:
    type: git
    url: https://github.com/husarion/ros_components_description.git
    version: b29f5637a243b0008ac197032575c8df47883b2c
  ros2_controllers: # Caused by two error: 1. https://github.com/ros-controls/ros2_controllers/pull/1104 2. There is no nice way to change `sensor_name` imu_bradcaster param when spawning multiple robots -> ros2_control refer only to single imu entity
    type: git
    url: https://github.com/husarion/ros2_controllers/
    version: 9da42a07a83bbf3faf5cad11793fff22f25068af
  husarion_gz_worlds:
    type: git
    url: https://github.com/husarion/husarion_gz_worlds.git
    version: bba5074af5eabf404850245a70a1d60192912a3b<|MERGE_RESOLUTION|>--- conflicted
+++ resolved
@@ -3,15 +3,10 @@
     type: git
     url: https://github.com/BehaviorTree/BehaviorTree.ROS2
     version: a0de087a2f3af5ec5a19edd622aa85506105afcd
-  # Fix mecanum namespaces
   husarion_controllers:
     type: git
     url: https://github.com/husarion/husarion_controllers
-<<<<<<< HEAD
-    version: 61da6f9723c41b48e23b3a3e4d3b1cf28df1f28a
-=======
     version: d184d9b5936ec3f51084b70dc7d3825fa5ecaee0
->>>>>>> a939d7da
   panther_msgs:
     type: git
     url: https://github.com/husarion/panther_msgs.git
