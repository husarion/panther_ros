// Copyright 2023 Husarion sp. z o.o.
//
// Licensed under the Apache License, Version 2.0 (the "License");
// you may not use this file except in compliance with the License.
// You may obtain a copy of the License at
//
//     http://www.apache.org/licenses/LICENSE-2.0
//
// Unless required by applicable law or agreed to in writing, software
// distributed under the License is distributed on an "AS IS" BASIS,
// WITHOUT WARRANTIES OR CONDITIONS OF ANY KIND, either express or implied.
// See the License for the specific language governing permissions and
// limitations under the License.

/**
 * @file gpio_controller.hpp
 * @brief Header file containing a higher-level wrapper for the panther_gpiod GPIO driver.
 */

#ifndef PANTHER_HARDWARE_INTERFACES_GPIO_CONTROLLER_HPP_
#define PANTHER_HARDWARE_INTERFACES_GPIO_CONTROLLER_HPP_

#include <atomic>
#include <functional>
#include <memory>
#include <thread>
#include <unordered_map>
#include <vector>

#include <gpiod.hpp>

#include "panther_gpiod/gpio_driver.hpp"

namespace panther_hardware_interfaces
{

class EStopResetInterrupted : public std::exception
{
public:
  EStopResetInterrupted(const std::string & message) : msg_(message) {}
  const char * what() const noexcept override { return msg_.c_str(); }

private:
  std::string msg_;
};

class Watchdog
{
public:
  /**
   * @brief Constructor for Watchdog class.
   *
   * @param gpio_driver Pointer to the GPIODriver object.
   * @exception std::runtime_error if the Watchdog pin is not configured by GPIODriver or not
   * described in GPIOController gpio_info storage
   */
  Watchdog(std::shared_ptr<panther_gpiod::GPIODriver> gpio_driver);

  /**
   * @brief Destructor for Watchdog class. Turns off the watchdog thread.
   */
  ~Watchdog();

  /**
   * @brief Turns on the Watchdog.
   *
   * @return True if successful; otherwise, false.
   * @exception std::runtime_error if the Watchdog pin is not configured by GPIODriver or not
   * described in GPIOController gpio_info storage
   */
  bool TurnOn();
  bool TurnOff();
  bool IsWatchdogEnabled() const;

private:
  /**
   * @brief Monitors the Watchdog thread status.
   *
   * While the Watchdog thread is enabled, it toggles the state of the Watchdog pin between active
   * and inactive states at regular intervals. The Watchdog thread is active for a duration of 10
   * milliseconds and then sleeps for the same duration. When the Watchdog thread is disabled, it
   * sets the Watchdog pin to an inactive state.
   */
  void WatchdogThread();

  panther_gpiod::GPIOPin watchdog_pin_ = panther_gpiod::GPIOPin::WATCHDOG;
  std::shared_ptr<panther_gpiod::GPIODriver> gpio_driver_;
  std::thread watchdog_thread_;
  std::atomic_bool watchdog_thread_enabled_ = false;
};

class GPIOControllerInterface
{
public:
  virtual ~GPIOControllerInterface() = default;

  virtual void Start() = 0;
  virtual bool MotorPowerEnable(const bool enable) = 0;
  virtual bool FanEnable(const bool enable) = 0;
  virtual bool AUXPowerEnable(const bool enable) = 0;
  virtual bool DigitalPowerEnable(const bool enable) = 0;
  virtual bool ChargerEnable(const bool enable) = 0;
  virtual void EStopTrigger() = 0;
  virtual void EStopReset() = 0;

  virtual std::unordered_map<panther_gpiod::GPIOPin, bool> QueryControlInterfaceIOStates()
    const = 0;

  virtual void InterruptEStopReset(){};

  /**
   * @brief This method sets the provided callback function to be executed upon GPIO edge events.
   *
   * @param callback The callback function to handle GPIO edge events.
   *
   * @par Example
   * An example of using this method to bind a member function as a callback:
   * @code{.cpp}
   * class MyClass {
   * public:
   *   void HandleGPIOEvent(const GPIOInfo & gpio_info) {
   *     // Handle GPIO event here, i.e:
   *     std::cout << gpio_info.offset << ":    " << gpio_info.value << std::endl;
   *   }
   * };
   *
   * MyClass my_obj;
   * GPIOControllerPTH12X gpio_controller;
   * gpio_controller.RegisterGPIOEventCallback(
   *     std::bind(&MyClass::HandleGPIOEvent, &my_obj, std::placeholders::_1));
   * @endcode
   */
  void RegisterGPIOEventCallback(
    const std::function<void(const panther_gpiod::GPIOInfo &)> & callback);

  bool IsPinActive(const panther_gpiod::GPIOPin pin) const;

  bool IsPinAvailable(const panther_gpiod::GPIOPin pin) const;

protected:
  std::shared_ptr<panther_gpiod::GPIODriver> gpio_driver_;
};

class GPIOControllerPTH12X : public GPIOControllerInterface
{
public:
  /**
   * @brief Initializes the GPIODriver, Watchdog, and powers on the motors.
   */
  void Start() override;

  /**
   * @brief Disables the Watchdog thread for E-stop mechanism trigger.
   *
   * @return true if the Watchdog thread is successfully disabled.
   * @exception std::runtime_error when the Watchdog thread fails to stop.
   */
  void EStopTrigger() override;

  /**
   * @brief Resets the E-stop.
   *
   * This method verifies the status of the E_STOP_RESET pin, which is configured as an input.
   * If the pin is active, it attempts to reset the E-stop by momentarily setting it to an inactive
   * state. During this reset process, the pin is configured as an output for a specific duration.
   * If the attempt to reset the E-stop fails (the pin reads its value as an input again), it throws
   * a runtime error. The Watchdog thread is temporarily activated during the E-stop reset process.
   * @return true if the E-stop is successfully reset.
   * @exception std::runtime_error when the E-stop reset fails.
   */
  void EStopReset() override;

  /**
   * @brief Controls the motor power by enabling or disabling them based on the 'enable' parameter.
   *
   * @param enable Set to 'true' to enable the motors, 'false' to disable.
   * @return 'true' if the motor control pin value is successfully set, 'false' otherwise.
   */
  bool MotorPowerEnable(const bool enable) override;

  /**
   * @brief Controls the fan based on the 'enable' parameter.
   *
   * @param enable Set to 'true' to enable the fan, 'false' to disable.
   * @return 'true' if the fan control pin value is successfully set, 'false' otherwise.
   */
  bool FanEnable(const bool enable) override;

  /**
   * @brief Controls AUX power source based on the 'enable' parameter.
   *
   * @param enable Set to 'true' to enable the AUX power, 'false' to disable.
   * @return 'true' if the AUX control pin value is successfully set, 'false' otherwise.
   */
  bool AUXPowerEnable(const bool enable) override;

  /**
   * @brief Controls the digital power source based on the 'enable' parameter.
   *
   * @param enable Set to 'true' to enable the VDIG, 'false' to disable.
   * @return 'true' if the VDIG control pin value is successfully set, 'false' otherwise.
   */
  bool DigitalPowerEnable(const bool enable) override;

  /**
   * @brief Enables or disables the use of an external charger according to the 'enable' parameter.
   *
   * @param enable Set to 'true' to enable external charger, 'false' to disable.
   * @return 'true' if the charger control pin value is successfully set, 'false' otherwise.
   */
  bool ChargerEnable(const bool enable) override;

  /**
   * @brief Queries the current IO states of the control interface.
   *
   * @return An unordered map containing the GPIOPin as the key and its active state as the value.
   */
  std::unordered_map<panther_gpiod::GPIOPin, bool> QueryControlInterfaceIOStates() const override;

<<<<<<< HEAD
=======
  void InterruptEStopReset() override;

>>>>>>> f2a240ab
protected:
  std::unique_ptr<Watchdog> watchdog_;

private:
  /**
   * @brief Waits for a specific duration or until an interruption is signaled.
   *
   * This method is designed to block execution for the specified timeout duration. It also monitors
   * for an interruption signal which, if received, will cause the method to return early. The
   * interruption is controlled by the `should_abort_e_stop_reset_` flag.
   *
   * @param timeout Duration to wait for in milliseconds.
   * @return `true` if the wait completed without interruption, `false` if an interruption was
   * signaled.
   */
  bool WaitFor(std::chrono::milliseconds timeout);

  /**
   * @brief Vector containing GPIO pin configuration information such as pin direction, value, etc.
   */
  const std::vector<panther_gpiod::GPIOInfo> gpio_config_info_storage_{
    panther_gpiod::GPIOInfo{panther_gpiod::GPIOPin::WATCHDOG, gpiod::line::direction::OUTPUT},
    panther_gpiod::GPIOInfo{panther_gpiod::GPIOPin::AUX_PW_EN, gpiod::line::direction::OUTPUT},
    panther_gpiod::GPIOInfo{panther_gpiod::GPIOPin::CHRG_DISABLE, gpiod::line::direction::OUTPUT},
    panther_gpiod::GPIOInfo{panther_gpiod::GPIOPin::DRIVER_EN, gpiod::line::direction::OUTPUT},
    panther_gpiod::GPIOInfo{panther_gpiod::GPIOPin::E_STOP_RESET, gpiod::line::direction::INPUT},
    panther_gpiod::GPIOInfo{panther_gpiod::GPIOPin::FAN_SW, gpiod::line::direction::OUTPUT},
    panther_gpiod::GPIOInfo{panther_gpiod::GPIOPin::GPOUT1, gpiod::line::direction::OUTPUT},
    panther_gpiod::GPIOInfo{panther_gpiod::GPIOPin::GPOUT2, gpiod::line::direction::OUTPUT},
    panther_gpiod::GPIOInfo{panther_gpiod::GPIOPin::GPIN1, gpiod::line::direction::INPUT},
    panther_gpiod::GPIOInfo{panther_gpiod::GPIOPin::GPIN2, gpiod::line::direction::INPUT},
    panther_gpiod::GPIOInfo{panther_gpiod::GPIOPin::SHDN_INIT, gpiod::line::direction::INPUT},
    panther_gpiod::GPIOInfo{panther_gpiod::GPIOPin::VDIG_OFF, gpiod::line::direction::OUTPUT},
    panther_gpiod::GPIOInfo{panther_gpiod::GPIOPin::VMOT_ON, gpiod::line::direction::OUTPUT},
    panther_gpiod::GPIOInfo{
      panther_gpiod::GPIOPin::CHRG_SENSE, gpiod::line::direction::INPUT, true},
  };
<<<<<<< HEAD
=======

  std::mutex e_stop_cv_mtx_;
  std::condition_variable e_stop_cv_;
  volatile std::atomic_bool should_abort_e_stop_reset_ = false;
>>>>>>> f2a240ab
};

class GPIOControllerPTH10X : public GPIOControllerInterface
{
public:
  /**
   * @brief Initializes the GPIODriver and powers on the motors.
   */
  void Start() override;

  /**
   * @brief Placeholder method indicating lack of hardware E-stop support for the robot in this
   * version.
   *
   * @return Always returns true.
   */
  void EStopTrigger() override;

  /**
   * @brief Checks if the motors are powered up (when STAGE2_INPUT is active/main switch is set to
   * STAGE2 position) without controlling any GPIO.
   *
   * @exception std::runtime_error when the motors are not powered up.
   * @return Always returns true when the motors are powered up.
   */
  void EStopReset() override;

  /**
   * @brief Controls the motor power by enabling or disabling them based on the 'enable' parameter.
   *
   * This method checks if the motors are powered up by verifying the 'STAGE2_INPUT' pin.
   *
   * @param enable Set to 'true' to enable the motors, 'false' to disable.
   * @exception std::runtime_error When attempting to enable the motors without the 'STAGE2_INPUT'
   * pin active.
   * @return 'true' if the motor control pin value is successfully set, 'false' otherwise.
   */
  bool MotorPowerEnable(const bool enable) override;

  /**
   * @brief Placeholder method indicating lack of support for controlling the fan in this robot
   * version.
   *
   * @param enable Ignored parameter in this version.
   * @exception std::runtime_error Always throws a runtime error due to lack of support for fan
   * control.
   */
  bool FanEnable(const bool /* enable */) override;

  /**
   * @brief Placeholder method indicating lack of support for controlling AUX in this robot
   * version.
   *
   * @param enable Ignored parameter in this version.
   * @exception std::runtime_error Always throws a runtime error due to lack of support for AUX
   * power control.
   */
  bool AUXPowerEnable(const bool /* enable */) override;

  /**
   * @brief Placeholder method indicating lack of support for controlling Digital Power in this
   * robot version.
   *
   * @param enable Ignored parameter in this version.
   * @exception std::runtime_error Always throws a runtime error due to lack of support for digital
   * power control.
   */
  bool DigitalPowerEnable(const bool /* enable */) override;

  /**
   * @brief Placeholder method indicating lack of support for enabling external charger in this
   * robot version.
   *
   * @param enable Ignored parameter in this version.
   * @exception std::runtime_error Always throws a runtime error due to lack of support for charging
   * process control.
   */
  bool ChargerEnable(const bool /* enable */) override;

  /**
   * @brief Returns imitation of the IO states of the control interface. In this version of the
   * robot, there is a lack of support for controlling these IOs.
   *
   * @return An unordered map containing the GPIOPin as the key and its active state as the value.
   */
  std::unordered_map<panther_gpiod::GPIOPin, bool> QueryControlInterfaceIOStates() const override;

private:
  /**
   * @brief Vector containing GPIO pin configuration information such as pin direction, value, etc.
   */
  const std::vector<panther_gpiod::GPIOInfo> gpio_config_info_storage_{
    panther_gpiod::GPIOInfo{panther_gpiod::GPIOPin::STAGE2_INPUT, gpiod::line::direction::INPUT},
    panther_gpiod::GPIOInfo{panther_gpiod::GPIOPin::MOTOR_ON, gpiod::line::direction::OUTPUT},
  };
};

}  // namespace panther_hardware_interfaces

#endif  // PANTHER_HARDWARE_INTERFACES_GPIO_CONTROLLER_HPP_<|MERGE_RESOLUTION|>--- conflicted
+++ resolved
@@ -217,11 +217,8 @@
    */
   std::unordered_map<panther_gpiod::GPIOPin, bool> QueryControlInterfaceIOStates() const override;
 
-<<<<<<< HEAD
-=======
   void InterruptEStopReset() override;
 
->>>>>>> f2a240ab
 protected:
   std::unique_ptr<Watchdog> watchdog_;
 
@@ -259,13 +256,10 @@
     panther_gpiod::GPIOInfo{
       panther_gpiod::GPIOPin::CHRG_SENSE, gpiod::line::direction::INPUT, true},
   };
-<<<<<<< HEAD
-=======
 
   std::mutex e_stop_cv_mtx_;
   std::condition_variable e_stop_cv_;
   volatile std::atomic_bool should_abort_e_stop_reset_ = false;
->>>>>>> f2a240ab
 };
 
 class GPIOControllerPTH10X : public GPIOControllerInterface
