--- conflicted
+++ resolved
@@ -182,18 +182,11 @@
 public:
   DriverState() {}
 
-<<<<<<< HEAD
-  void SetTemperature(int16_t temp) { last_temp_ = temp; };
-  void SetHeatsinkTemperature(int16_t temp) { last_heatsink_temp = temp; };
-  void SetVoltage(uint16_t voltage) { last_voltage_ = voltage; };
-  void SetBatAmps1(int16_t bat_amps_1) { last_bat_amps_1_ = bat_amps_1; };
-  void SetBatAmps2(int16_t bat_amps_2) { last_bat_amps_2_ = bat_amps_2; };
-=======
   void SetTemperature(const std::int16_t temp) { last_temp_ = temp; };
+  void SetHeatsinkTemperature(const std::int16_t temp) { last_heatsink_temp = temp; };
   void SetVoltage(const std::uint16_t voltage) { last_voltage_ = voltage; };
   void SetBatAmps1(const std::int16_t bat_amps_1) { last_bat_amps_1_ = bat_amps_1; };
   void SetBatAmps2(const std::int16_t bat_amps_2) { last_bat_amps_2_ = bat_amps_2; };
->>>>>>> 00a33cd1
 
   float GetTemperature() const { return last_temp_; }
   float GetHeatsinkTemperature() const { return last_heatsink_temp; }
@@ -201,18 +194,11 @@
   float GetCurrent() const { return (last_bat_amps_1_ + last_bat_amps_2_) / 10.0; }
 
 private:
-<<<<<<< HEAD
-  int16_t last_temp_ = 0;
-  int16_t last_heatsink_temp = 0;
-  uint16_t last_voltage_ = 0;
-  int16_t last_bat_amps_1_ = 0;
-  int16_t last_bat_amps_2_ = 0;
-=======
   std::int16_t last_temp_ = 0;
+  std::int16_t last_heatsink_temp = 0;
   std::uint16_t last_voltage_ = 0;
   std::int16_t last_bat_amps_1_ = 0;
   std::int16_t last_bat_amps_2_ = 0;
->>>>>>> 00a33cd1
 };
 
 /**
@@ -227,25 +213,15 @@
   }
 
   void SetMotorStates(
-<<<<<<< HEAD
-    RoboteqMotorState left_state, RoboteqMotorState right_state, bool data_timed_out)
-=======
     const RoboteqMotorState & left_state, const RoboteqMotorState & right_state,
-    const bool data_timed_out, const bool can_net_err)
->>>>>>> 00a33cd1
+    const bool data_timed_out)
   {
     left_state_.SetData(left_state);
     right_state_.SetData(right_state);
     motor_states_data_timed_out_ = data_timed_out;
   }
 
-<<<<<<< HEAD
-  void SetDriverState(RoboteqDriverState state, bool data_timed_out)
-=======
-  void SetFlags(
-    const std::uint8_t fault_flags, const std::uint8_t script_flags,
-    const std::uint8_t left_runtime_errors_flags, const std::uint8_t right_runtime_errors_flags)
->>>>>>> 00a33cd1
+  void SetDriverState(const RoboteqDriverState & state, const bool data_timed_out)
   {
     driver_state_.SetTemperature(state.mcu_temp);
     driver_state_.SetHeatsinkTemperature(state.heatsink_temp);
@@ -261,14 +237,7 @@
     driver_state_data_timed_out_ = data_timed_out;
   }
 
-<<<<<<< HEAD
-  void SetCanNetErr(bool can_net_err) { can_net_err_ = can_net_err; }
-=======
-  void SetTemperature(const std::int16_t temp) { driver_state_.SetTemperature(temp); };
-  void SetVoltage(const std::uint16_t voltage) { driver_state_.SetVoltage(voltage); };
-  void SetBatAmps1(const std::int16_t bat_amps_1) { driver_state_.SetBatAmps1(bat_amps_1); };
-  void SetBatAmps2(const std::int16_t bat_amps_2) { driver_state_.SetBatAmps2(bat_amps_2); };
->>>>>>> 00a33cd1
+  void SetCanNetErr(const bool can_net_err) { can_net_err_ = can_net_err; }
 
   bool IsFlagError() const
   {
