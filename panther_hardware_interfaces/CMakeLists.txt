--- conflicted
+++ resolved
@@ -45,13 +45,11 @@
   find_package(${Dependency} REQUIRED)
 endforeach()
 
-<<<<<<< HEAD
 generate_parameter_library(phidgets_spatial_parameters
                            config/phidgets_spatial_parameters.yaml)
-=======
+
 set(ENV{PKG_CONFIG_PATH}
     "${CMAKE_INSTALL_PREFIX}/lib/pkgconfig:$ENV{PKG_CONFIG_PATH}")
->>>>>>> c54e3f95
 
 pkg_check_modules(LIBLELY_COAPP REQUIRED IMPORTED_TARGET liblely-coapp)
 
