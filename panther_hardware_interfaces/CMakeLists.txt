cmake_minimum_required(VERSION 3.10.2)

# Handle superbuild first
option(USE_SUPERBUILD "Whether or not a superbuild should be invoked" ON)

if(USE_SUPERBUILD)
  project(SUPERBUILD NONE)
  include(cmake/SuperBuild.cmake)
  return()
else()
  project(panther_hardware_interfaces)
endif()

# Default to C++17
if(NOT CMAKE_CXX_STANDARD)
  set(CMAKE_CXX_STANDARD 17)
endif()

if(CMAKE_COMPILER_IS_GNUCXX OR CMAKE_CXX_COMPILER_ID MATCHES "Clang")
  add_compile_options(-Wall -Wextra -Wpedantic)
endif()

# find dependencies
set(PACKAGE_INCLUDE_DEPENDS
    ament_cmake
    controller_interface
    diagnostic_updater
    hardware_interface
    panther_gpiod
    panther_msgs
    panther_utils
    PkgConfig
    pluginlib
    rclcpp
    rclcpp_lifecycle
    realtime_tools
    std_srvs
    imu_filter_madgwick
    phidgets_api
    generate_parameter_library
    tf2_ros
    tf2_geometry_msgs
    geometry_msgs)

foreach(Dependency IN ITEMS ${PACKAGE_INCLUDE_DEPENDS})
  find_package(${Dependency} REQUIRED)
endforeach()

generate_parameter_library(phidgets_spatial_parameters
                           config/phidgets_spatial_parameters.yaml)

set(ENV{PKG_CONFIG_PATH}
    "${CMAKE_INSTALL_PREFIX}/lib/pkgconfig:$ENV{PKG_CONFIG_PATH}")

pkg_check_modules(LIBLELY_COAPP REQUIRED IMPORTED_TARGET liblely-coapp)

add_library(
  ${PROJECT_NAME} SHARED
  src/panther_system.cpp
  src/panther_system_ros_interface.cpp
  src/motors_controller.cpp
  src/canopen_controller.cpp
  src/gpio_controller.cpp
  src/roboteq_driver.cpp
  src/roboteq_data_converters.cpp
  src/roboteq_error_filter.cpp
  src/utils.cpp
  src/panther_imu.cpp)
target_include_directories(${PROJECT_NAME} PRIVATE include)

ament_target_dependencies(${PROJECT_NAME} ${PACKAGE_INCLUDE_DEPENDS})
target_link_libraries(${PROJECT_NAME} PkgConfig::LIBLELY_COAPP
                      phidgets_spatial_parameters)

target_compile_definitions(${PROJECT_NAME}
                           PRIVATE "PANTHER_HARDWARE_INTERFACES_BUILDING_DLL")

pluginlib_export_plugin_description_file(hardware_interface
                                         panther_hardware_interfaces.xml)

install(DIRECTORY include/ DESTINATION include)

install(
  TARGETS ${PROJECT_NAME}
  RUNTIME DESTINATION bin
  ARCHIVE DESTINATION lib
  LIBRARY DESTINATION lib)

install(DIRECTORY config DESTINATION share/${PROJECT_NAME})

if(BUILD_TESTING)
  find_package(ament_cmake_gtest REQUIRED)
  find_package(panther_utils REQUIRED)

<<<<<<< HEAD
  ament_add_gtest(${PROJECT_NAME}_test_panther_imu test/test_panther_imu.cpp)
  set_tests_properties(${PROJECT_NAME}_test_panther_imu PROPERTIES TIMEOUT 120)
  target_include_directories(
    ${PROJECT_NAME}_test_panther_imu
    PUBLIC $<BUILD_INTERFACE:${CMAKE_CURRENT_SOURCE_DIR}/test/include> include)
  ament_target_dependencies(${PROJECT_NAME}_test_panther_imu hardware_interface
                            rclcpp panther_utils panther_msgs phidgets_api)

  target_link_libraries(${PROJECT_NAME}_test_panther_imu ${PROJECT_NAME}
                        phidgets_spatial_parameters)
=======
  ament_add_gtest(
    ${PROJECT_NAME}_test_roboteq_error_filter
    test/test_roboteq_error_filter.cpp src/roboteq_error_filter.cpp)
  target_include_directories(${PROJECT_NAME}_test_roboteq_error_filter
                             PRIVATE include)

  ament_add_gtest(${PROJECT_NAME}_test_utils test/test_utils.cpp src/utils.cpp)
  target_include_directories(${PROJECT_NAME}_test_utils PRIVATE include)

  ament_add_gtest(
    ${PROJECT_NAME}_test_roboteq_data_converters
    test/test_roboteq_data_converters.cpp src/roboteq_data_converters.cpp
    src/utils.cpp)
  target_include_directories(
    ${PROJECT_NAME}_test_roboteq_data_converters
    PRIVATE $<BUILD_INTERFACE:${CMAKE_CURRENT_SOURCE_DIR}/test/include> include)
  ament_target_dependencies(${PROJECT_NAME}_test_roboteq_data_converters
                            panther_msgs panther_utils)
  target_link_libraries(${PROJECT_NAME}_test_roboteq_data_converters
                        PkgConfig::LIBLELY_COAPP)

  ament_add_gtest(
    ${PROJECT_NAME}_test_canopen_controller test/test_canopen_controller.cpp
    test/src/roboteqs_mock.cpp src/canopen_controller.cpp
    src/roboteq_driver.cpp src/utils.cpp)
  target_include_directories(
    ${PROJECT_NAME}_test_canopen_controller
    PUBLIC $<BUILD_INTERFACE:${CMAKE_CURRENT_SOURCE_DIR}/test/include> include)
  ament_target_dependencies(${PROJECT_NAME}_test_canopen_controller rclcpp
                            panther_msgs panther_utils)
  target_link_libraries(${PROJECT_NAME}_test_canopen_controller
                        PkgConfig::LIBLELY_COAPP)

  ament_add_gtest(
    ${PROJECT_NAME}_test_roboteq_driver test/test_roboteq_driver.cpp
    test/src/roboteqs_mock.cpp src/canopen_controller.cpp
    src/roboteq_driver.cpp src/utils.cpp)
  target_include_directories(
    ${PROJECT_NAME}_test_roboteq_driver
    PUBLIC $<BUILD_INTERFACE:${CMAKE_CURRENT_SOURCE_DIR}/test/include> include)
  ament_target_dependencies(${PROJECT_NAME}_test_roboteq_driver rclcpp
                            panther_msgs panther_utils)
  target_link_libraries(${PROJECT_NAME}_test_roboteq_driver
                        PkgConfig::LIBLELY_COAPP)

  ament_add_gtest(
    ${PROJECT_NAME}_test_motors_controller
    test/test_motors_controller.cpp
    test/src/roboteqs_mock.cpp
    src/canopen_controller.cpp
    src/roboteq_driver.cpp
    src/roboteq_data_converters.cpp
    src/motors_controller.cpp
    src/utils.cpp)
  target_include_directories(
    ${PROJECT_NAME}_test_motors_controller
    PUBLIC $<BUILD_INTERFACE:${CMAKE_CURRENT_SOURCE_DIR}/test/include> include)
  ament_target_dependencies(${PROJECT_NAME}_test_motors_controller rclcpp
                            panther_msgs panther_utils)
  target_link_libraries(${PROJECT_NAME}_test_motors_controller
                        PkgConfig::LIBLELY_COAPP)

  ament_add_gtest(${PROJECT_NAME}_test_gpiod_controller
                  test/test_gpio_controller.cpp src/gpio_controller.cpp)
  target_include_directories(
    ${PROJECT_NAME}_test_gpiod_controller
    PUBLIC $<BUILD_INTERFACE:${CMAKE_CURRENT_SOURCE_DIR}/include>
           $<INSTALL_INTERFACE:include>)
  ament_target_dependencies(${PROJECT_NAME}_test_gpiod_controller panther_utils
                            panther_gpiod)

  ament_add_gtest(
    ${PROJECT_NAME}_test_panther_system_ros_interface
    test/test_panther_system_ros_interface.cpp
    src/panther_system_ros_interface.cpp
    src/roboteq_data_converters.cpp
    src/utils.cpp
    src/gpio_controller.cpp)
  target_include_directories(
    ${PROJECT_NAME}_test_panther_system_ros_interface
    PRIVATE $<BUILD_INTERFACE:${CMAKE_CURRENT_SOURCE_DIR}/test/include> include)
  ament_target_dependencies(
    ${PROJECT_NAME}_test_panther_system_ros_interface
    diagnostic_updater
    rclcpp
    panther_gpiod
    panther_msgs
    panther_utils
    realtime_tools
    std_srvs)
  target_link_libraries(${PROJECT_NAME}_test_panther_system_ros_interface
                        PkgConfig::LIBLELY_COAPP)

  ament_add_gtest(
    ${PROJECT_NAME}_test_panther_system test/test_panther_system.cpp
    test/src/roboteqs_mock.cpp test/src/panther_system_test_utils.cpp)
  set_tests_properties(${PROJECT_NAME}_test_panther_system PROPERTIES TIMEOUT
                                                                      120)
  target_include_directories(
    ${PROJECT_NAME}_test_panther_system
    PUBLIC $<BUILD_INTERFACE:${CMAKE_CURRENT_SOURCE_DIR}/test/include> include)
  ament_target_dependencies(
    ${PROJECT_NAME}_test_panther_system hardware_interface rclcpp panther_msgs
    panther_utils)
  target_link_libraries(${PROJECT_NAME}_test_panther_system
                        PkgConfig::LIBLELY_COAPP)

  install(DIRECTORY test/config DESTINATION share/${PROJECT_NAME}/test)
>>>>>>> a42309e8
endif()

ament_export_include_directories(include)

ament_export_libraries(${PROJECT_NAME})

ament_export_dependencies(${PACKAGE_INCLUDE_DEPENDS})

ament_package()<|MERGE_RESOLUTION|>--- conflicted
+++ resolved
@@ -92,9 +92,7 @@
   find_package(ament_cmake_gtest REQUIRED)
   find_package(panther_utils REQUIRED)
 
-<<<<<<< HEAD
   ament_add_gtest(${PROJECT_NAME}_test_panther_imu test/test_panther_imu.cpp)
-  set_tests_properties(${PROJECT_NAME}_test_panther_imu PROPERTIES TIMEOUT 120)
   target_include_directories(
     ${PROJECT_NAME}_test_panther_imu
     PUBLIC $<BUILD_INTERFACE:${CMAKE_CURRENT_SOURCE_DIR}/test/include> include)
@@ -103,7 +101,6 @@
 
   target_link_libraries(${PROJECT_NAME}_test_panther_imu ${PROJECT_NAME}
                         phidgets_spatial_parameters)
-=======
   ament_add_gtest(
     ${PROJECT_NAME}_test_roboteq_error_filter
     test/test_roboteq_error_filter.cpp src/roboteq_error_filter.cpp)
@@ -212,7 +209,6 @@
                         PkgConfig::LIBLELY_COAPP)
 
   install(DIRECTORY test/config DESTINATION share/${PROJECT_NAME}/test)
->>>>>>> a42309e8
 endif()
 
 ament_export_include_directories(include)
