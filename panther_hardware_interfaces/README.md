# panther_hardware_interfaces

Package that implements SystemInterface from ros2_control for Panther.

## ROS Nodes

This package doesn't contain any nodes - it is used as a plugin within the controller manager. To use this hardware interface you have to add it to your URDF (you can check how to do it in `panther_description`) and add a controller (example configuration provided in `panther_controller` package).

### Publishers
- `/panther_system_node/driver/motor_controllers_state` [*panther_msgs/DriverState*]: current motor controllers' state and error flags

### Services
- `/panther_system_node/clear_errors` [*std_srvs/Trigger*]: clear current errors

## panther_hardware_interface parameters

Parameters that are required, are defined when including interface in URDF (you can check out `panther_macro.urdf.xacro`).

Physical properties
 - `encoder_resolution` [*int*, default: 1600] - property of the encoder used, shouldn't be changed
 - `gear_ratio` [*float*, default: 30.08] - property of the gearbox used, shouldn't be changed
 - `motor_torque_constant` [*float*, default: 0.11] - same as set in the Roboteq driver (TNM parameter), also shouldn't be changed, as it is measured property of the motor
 - `max_rpm_motor_speed` [*float*, default: 3600.0] - max RPM speed set in the Roboteq driver (MXRPM parameter)
 - `gearbox_efficiency` [*float*, default: 0.75] - measured efficiency, used for converting read current to torque, can vary depending on different factors such as temperature and wear

CAN settings
<<<<<<< HEAD
 - `master_can_id` [*int*, default: 3] - CAN ID of the master device (set as in `panther_can.yaml`)
 - `front_driver_can_id` [*int*, default: 1] - CAN ID defined in the properties of Roboteq (set as in `panther_can.yaml`)
 - `rear_driver_can_id` [*int*, default: 2] - CAN ID defined in the properties of Roboteq (set as in `panther_can.yaml`)
 - `sdo_operation_timeout` [*int*, default: 4 [ms]] - TODO it is set so that the full controller loop takes up to the required time. Each controller loop contains five SDO operations (four writes and one read). For example, in a 100Hz loop, there is up to 10ms for all operations. This timeout should be set so that in the worst case everything takes 10ms.
 - `pdo_motors_state_timeout` [*int*, default: 15 [ms]]  - depends on the frequency at which Roboteq is configured to send PDO data. At 100Hz there should be 10ms between received data if it takes more than `pdo_motors_state_timeout`, a PDO read error is triggered
 - `pdo_driver_state_timeout` [*int*, default:  [ms]]  - TODO
=======
 - `can_interface_name` [*string*, default: panther_can] - name of the CAN interface
 - `master_can_id` [*int*, default: 3] - CAN ID of the master device (set as in `canopen_configuration.yaml`)
 - `front_driver_can_id` [*int*, default: 1] - CAN ID defined in the properties of Roboteq (set as in `canopen_configuration.yaml`)
 - `rear_driver_can_id` [*int*, default: 2] - CAN ID defined in the properties of Roboteq (set as in `canopen_configuration.yaml`)
 - `sdo_operation_timeout` [*int*, default: 4 [ms]] - it is set so that the full controller loop takes up to the required time. Each controller loop contains five SDO operations (four writes and one read). For example, in a 100Hz loop, there is up to 10ms for all operations. This timeout should be set so that in the worst case everything takes 10ms.
 - `pdo_feedback_timeout` [*int*, default: 15 [ms]]  - depends on the frequency at which Roboteq is configured to send PDO data. At 100Hz there should be 10ms between received data if it takes more than `pdo_feedback_timeout`, a PDO read error is triggered
>>>>>>> 00a33cd1
 - `max_roboteq_initialization_attempts` [*int*, default: 5] - in some cases, an SDO error can happen during initialization, it is possible to configure more attempts, before escalating to general error
 - `max_roboteq_activation_attempts` [*int*, default: 5] - similar to initialization, it is possible to allow some SDO errors before escalating to error
 - `max_safety_stop_attempts` [*int*, default: 20] - how many attempts to activate safety stop will be taken before failing
 - `max_write_pdo_cmds_errors_count` [*int*, default: 2] - how many consecutive errors can happen before escalating to general error
 - `max_read_pdo_motors_state_errors_count` [*int*, default: 2] - how many consecutive errors can happen before escalating to general error
 - `max_read_pdo_driver_state_errors_count` [*int*, default: 2] - how many consecutive errors can happen before escalating to general error


> [!CAUTION]
> `max_write_pdo_cmds_errors_count`, `max_read_pdo_motors_state_errors_count`, `max_read_pdo_driver_state_errors_count`, `max_safety_stop_attempts`. `sdo_operation_timeout` and `pdo_feedback_timeout` TODO are safety-critical parameters, they should be changed only in very specific cases, be sure that you know how they work and be really cautious when changing them.

## Code structure

The code structure is described in more detail in a [separate file](./CODE_STRUCTURE.md).

## Generating CAN config

Adjust your configuration and generate a new `master.dcf` using:
`dcfgen canopen_configuration.yaml -r`

## Setup

<!-- todo: automate and move it to CMakeLists -->

### Lely CANopen installation
sudo apt-get update && \
sudo apt-get install -y software-properties-common && \
sudo add-apt-repository ppa:lely/ppa && \
sudo apt-get update && \
sudo apt-get install -y liblely-coapp-dev liblely-co-tools python3-dcf-tools

### RT
(information from ros2 control)

If you have a real-time kernel installed, the main thread of Controller Manager attempts to configure ``SCHED_FIFO`` with a priority of ``50``.
By default, the user does not have permission to set such a high priority.
To give the user such permissions, add a group named realtime and add the user controlling your robot to this group:

.. code-block:: console

    $ sudo addgroup realtime
    $ sudo usermod -a -G realtime $(whoami)

Afterward, add the following limits to the real-time group in ``/etc/security/limits.conf``:

.. code-block:: console

    @realtime soft rtprio 99
    @realtime soft priority 99
    @realtime soft memlock 102400
    @realtime hard rtprio 99
    @realtime hard priority 99
    @realtime hard memlock 102400

The limits will be applied after you log out and in again.

## Testing

### Setup

First, it is necessary to set up a virtual CAN:

<!-- todo move setup somewhere so the test can be run more easily -->

```
sudo modprobe vcan
sudo ip link add dev panther_can type vcan
sudo ip link set up panther_can
sudo ip link set panther_can down
sudo ip link set panther_can txqueuelen 1000
sudo ip link set panther_can up
```

### Running tests

```
colcon build --packages-select panther_hardware_interfaces --symlink-install
colcon test --event-handlers console_direct+ --packages-select panther_hardware_interfaces --parallel-workers 1
colcon test-result --verbose --all
```

As some of the tests are accessing the virtual CAN interface, they can't be executed in parallel (that's why `--parallel-workers 1` flag).

### Updating config
Copy eds file to config and run
`dcfgen canopen_configuration.yaml -r`
Remove master.dcf<|MERGE_RESOLUTION|>--- conflicted
+++ resolved
@@ -24,31 +24,23 @@
  - `gearbox_efficiency` [*float*, default: 0.75] - measured efficiency, used for converting read current to torque, can vary depending on different factors such as temperature and wear
 
 CAN settings
-<<<<<<< HEAD
- - `master_can_id` [*int*, default: 3] - CAN ID of the master device (set as in `panther_can.yaml`)
- - `front_driver_can_id` [*int*, default: 1] - CAN ID defined in the properties of Roboteq (set as in `panther_can.yaml`)
- - `rear_driver_can_id` [*int*, default: 2] - CAN ID defined in the properties of Roboteq (set as in `panther_can.yaml`)
- - `sdo_operation_timeout` [*int*, default: 4 [ms]] - TODO it is set so that the full controller loop takes up to the required time. Each controller loop contains five SDO operations (four writes and one read). For example, in a 100Hz loop, there is up to 10ms for all operations. This timeout should be set so that in the worst case everything takes 10ms.
- - `pdo_motors_state_timeout` [*int*, default: 15 [ms]]  - depends on the frequency at which Roboteq is configured to send PDO data. At 100Hz there should be 10ms between received data if it takes more than `pdo_motors_state_timeout`, a PDO read error is triggered
- - `pdo_driver_state_timeout` [*int*, default:  [ms]]  - TODO
-=======
  - `can_interface_name` [*string*, default: panther_can] - name of the CAN interface
  - `master_can_id` [*int*, default: 3] - CAN ID of the master device (set as in `canopen_configuration.yaml`)
  - `front_driver_can_id` [*int*, default: 1] - CAN ID defined in the properties of Roboteq (set as in `canopen_configuration.yaml`)
  - `rear_driver_can_id` [*int*, default: 2] - CAN ID defined in the properties of Roboteq (set as in `canopen_configuration.yaml`)
- - `sdo_operation_timeout` [*int*, default: 4 [ms]] - it is set so that the full controller loop takes up to the required time. Each controller loop contains five SDO operations (four writes and one read). For example, in a 100Hz loop, there is up to 10ms for all operations. This timeout should be set so that in the worst case everything takes 10ms.
- - `pdo_feedback_timeout` [*int*, default: 15 [ms]]  - depends on the frequency at which Roboteq is configured to send PDO data. At 100Hz there should be 10ms between received data if it takes more than `pdo_feedback_timeout`, a PDO read error is triggered
->>>>>>> 00a33cd1
+ - `sdo_operation_timeout` [*int*, default: 4 [ms]] - TODO it is set so that the full controller loop takes up to the required time. Each controller loop contains five SDO operations (four writes and one read). For example, in a 100Hz loop, there is up to 10ms for all operations. This timeout should be set so that in the worst case everything takes 10ms.
+ - `pdo_motor_states_timeout` [*int*, default: 15 [ms]]  - depends on the frequency at which Roboteq is configured to send PDO data. At 100Hz there should be 10ms between received data if it takes more than `pdo_motor_states_timeout`, a PDO read error is triggered
+ - `pdo_driver_state_timeout` [*int*, default:  [ms]]  - TODO
  - `max_roboteq_initialization_attempts` [*int*, default: 5] - in some cases, an SDO error can happen during initialization, it is possible to configure more attempts, before escalating to general error
  - `max_roboteq_activation_attempts` [*int*, default: 5] - similar to initialization, it is possible to allow some SDO errors before escalating to error
  - `max_safety_stop_attempts` [*int*, default: 20] - how many attempts to activate safety stop will be taken before failing
  - `max_write_pdo_cmds_errors_count` [*int*, default: 2] - how many consecutive errors can happen before escalating to general error
- - `max_read_pdo_motors_state_errors_count` [*int*, default: 2] - how many consecutive errors can happen before escalating to general error
+ - `max_read_pdo_motor_states_errors_count` [*int*, default: 2] - how many consecutive errors can happen before escalating to general error
  - `max_read_pdo_driver_state_errors_count` [*int*, default: 2] - how many consecutive errors can happen before escalating to general error
 
 
 > [!CAUTION]
-> `max_write_pdo_cmds_errors_count`, `max_read_pdo_motors_state_errors_count`, `max_read_pdo_driver_state_errors_count`, `max_safety_stop_attempts`. `sdo_operation_timeout` and `pdo_feedback_timeout` TODO are safety-critical parameters, they should be changed only in very specific cases, be sure that you know how they work and be really cautious when changing them.
+> `max_write_pdo_cmds_errors_count`, `max_read_pdo_motor_states_errors_count`, `max_read_pdo_driver_state_errors_count`, `max_safety_stop_attempts`. `sdo_operation_timeout` and `pdo_feedback_timeout` TODO are safety-critical parameters, they should be changed only in very specific cases, be sure that you know how they work and be really cautious when changing them.
 
 ## Code structure
 
