--- conflicted
+++ resolved
@@ -56,13 +56,8 @@
 }
 
 PantherSystemRosInterface::PantherSystemRosInterface(
-<<<<<<< HEAD
-  std::function<void()> clear_errors, const std::string & node_name,
-  const rclcpp::NodeOptions & node_options)
+  const std::string & node_name, const rclcpp::NodeOptions & node_options)
 : node_(rclcpp::Node::make_shared(node_name, node_options)), diagnostic_updater_(node_)
-=======
-  const std::string & node_name, const rclcpp::NodeOptions & node_options)
->>>>>>> f66843cb
 {
   executor_ = std::make_unique<rclcpp::executors::SingleThreadedExecutor>();
   executor_->add_node(node_);
@@ -74,14 +69,6 @@
   realtime_driver_state_publisher_ =
     std::make_unique<realtime_tools::RealtimePublisher<DriverStateMsg>>(driver_state_publisher_);
 
-<<<<<<< HEAD
-  clear_errors_srv_ = node_->create_service<TriggerSrv>(
-    "~/clear_errors", std::bind(
-                        &PantherSystemRosInterface::ClearErrorsCb, this, std::placeholders::_1,
-                        std::placeholders::_2));
-
-  diagnostic_updater_.setHardwareID("PantherSystem");
-=======
   io_state_publisher_ = node_->create_publisher<IOStateMsg>(
     "~/io_state", rclcpp::QoS(rclcpp::KeepLast(1)).transient_local().reliable());
   realtime_io_state_publisher_ =
@@ -91,7 +78,8 @@
     "~/e_stop", rclcpp::QoS(rclcpp::KeepLast(1)).transient_local().reliable());
   realtime_e_stop_state_publisher_ =
     std::make_unique<realtime_tools::RealtimePublisher<BoolMsg>>(e_stop_state_publisher_);
->>>>>>> f66843cb
+
+  diagnostic_updater_.setHardwareID("PantherSystem");
 }
 
 PantherSystemRosInterface::~PantherSystemRosInterface()
