--- conflicted
+++ resolved
@@ -23,7 +23,7 @@
   front_data_(drivetrain_settings),
   rear_data_(drivetrain_settings),
   roboteq_vel_cmd_converter_(drivetrain_settings),
-  pdo_motors_state_timeout_(canopen_settings.pdo_motors_state_timeout),
+  pdo_motor_states_timeout_(canopen_settings.pdo_motor_states_timeout),
   pdo_driver_state_timeout_(canopen_settings.pdo_driver_state_timeout)
 {
 }
@@ -76,13 +76,12 @@
 void MotorsController::UpdateSystemFeedback(
   RoboteqData & data, const RoboteqDriverFeedback & feedback, const timespec & current_time)
 {
-<<<<<<< HEAD
   bool data_timed_out =
     (lely::util::from_timespec(current_time) - lely::util::from_timespec(feedback.pos_timestamp) >
-     pdo_motors_state_timeout_) ||
+     pdo_motor_states_timeout_) ||
     (lely::util::from_timespec(current_time) -
        lely::util::from_timespec(feedback.vel_current_timestamp) >
-     pdo_motors_state_timeout_);
+     pdo_motor_states_timeout_);
 
   // Channel 1 - right, Channel 2 - left
   data.SetMotorStates(feedback.motor_2, feedback.motor_1, data_timed_out);
@@ -100,27 +99,6 @@
 
   front_data_.SetCanNetErr(canopen_controller_.GetFrontDriver()->IsCanError());
   rear_data_.SetCanNetErr(canopen_controller_.GetRearDriver()->IsCanError());
-=======
-  const RoboteqDriverFeedback front_driver_feedback =
-    canopen_controller_.GetFrontDriver()->ReadRoboteqDriverFeedback();
-  const RoboteqDriverFeedback rear_driver_feedback =
-    canopen_controller_.GetRearDriver()->ReadRoboteqDriverFeedback();
-
-  const timespec front_driver_ts = front_driver_feedback.timestamp;
-  const timespec rear_driver_ts = rear_driver_feedback.timestamp;
-  timespec current_time;
-  clock_gettime(CLOCK_MONOTONIC, &current_time);
-
-  const bool front_data_timed_out =
-    (lely::util::from_timespec(current_time) - lely::util::from_timespec(front_driver_ts) >
-     pdo_feedback_timeout_);
-  const bool rear_data_timed_out =
-    (lely::util::from_timespec(current_time) - lely::util::from_timespec(rear_driver_ts) >
-     pdo_feedback_timeout_);
-
-  const bool front_can_error = canopen_controller_.GetFrontDriver()->IsCanError();
-  const bool rear_can_error = canopen_controller_.GetRearDriver()->IsCanError();
->>>>>>> 00a33cd1
 
   if (front_data_.IsCanNetErr() || rear_data_.IsCanNetErr()) {
     throw std::runtime_error("CAN error detected when trying to read Roboteq feedback");
