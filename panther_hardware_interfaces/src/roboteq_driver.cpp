// Copyright 2023 Husarion sp. z o.o.
//
// Licensed under the Apache License, Version 2.0 (the "License");
// you may not use this file except in compliance with the License.
// You may obtain a copy of the License at
//
//     http://www.apache.org/licenses/LICENSE-2.0
//
// Unless required by applicable law or agreed to in writing, software
// distributed under the License is distributed on an "AS IS" BASIS,
// WITHOUT WARRANTIES OR CONDITIONS OF ANY KIND, either express or implied.
// See the License for the specific language governing permissions and
// limitations under the License.

#include <panther_hardware_interfaces/roboteq_driver.hpp>

#include <cmath>
#include <cstdint>
#include <future>

#include <panther_hardware_interfaces/utils.hpp>

// All ids and sub ids were read directly from the eds file. Lely CANopen doesn't have the option to
// parse them based on the ParameterName. Additionally between version v60 and v80 ParameterName
// changed, for example: Cmd_ESTOP (old), Cmd_ESTOP Emergency Shutdown (new)
// As parameter names changed, but ids stayed the same, it will be better to just use ids directly

namespace panther_hardware_interfaces
{

RoboteqDriver::RoboteqDriver(
  const std::shared_ptr<lely::ev::Executor> & exec,
  const std::shared_ptr<lely::canopen::AsyncMaster> & master, const std::uint8_t id,
  const std::chrono::milliseconds & sdo_operation_timeout)
: lely::canopen::FiberDriver(*exec, *master, id), sdo_operation_timeout_(sdo_operation_timeout)
{
}

bool RoboteqDriver::Boot()
{
  booted_.store(false);
  return FiberDriver::Boot();
}

bool RoboteqDriver::WaitForBoot()
{
  if (booted_.load()) {
    return true;
  }
  std::unique_lock<std::mutex> lck(boot_mtx_);

  if (boot_cond_var_.wait_for(lck, std::chrono::seconds(5)) == std::cv_status::timeout) {
    throw std::runtime_error("Timeout while waiting for boot");
  }

  if (booted_.load()) {
    return true;
  } else {
    throw std::runtime_error(boot_error_str_);
  }
}

<<<<<<< HEAD
=======
std::int16_t RoboteqDriver::ReadTemperature()
{
  try {
    return SyncSdoRead<std::int8_t>(0x210F, 1);
  } catch (const std::runtime_error & e) {
    throw std::runtime_error("Error when trying to read temperature: " + std::string(e.what()));
  }
}

std::uint16_t RoboteqDriver::ReadVoltage()
{
  try {
    return SyncSdoRead<std::uint16_t>(0x210D, 2);
  } catch (const std::runtime_error & e) {
    throw std::runtime_error("Error when trying to read voltage: " + std::string(e.what()));
  }
}

std::int16_t RoboteqDriver::ReadBatAmps1()
{
  try {
    return SyncSdoRead<std::int16_t>(0x210C, 1);
  } catch (const std::runtime_error & e) {
    throw std::runtime_error("Error when trying to read bat amps 1: " + std::string(e.what()));
  }
}

std::int16_t RoboteqDriver::ReadBatAmps2()
{
  try {
    return SyncSdoRead<std::int16_t>(0x210C, 2);
  } catch (const std::runtime_error & e) {
    throw std::runtime_error("Error when trying to read bat amps 2: " + std::string(e.what()));
  }
}

>>>>>>> 00a33cd1
RoboteqDriverFeedback RoboteqDriver::ReadRoboteqDriverFeedback()
{
  RoboteqDriverFeedback fb;

<<<<<<< HEAD
=======
  // std::uint32_t
>>>>>>> 00a33cd1
  // already does locking when accessing rpdo
  fb.motor_1.pos = rpdo_mapped[0x2104][1];
  fb.motor_2.pos = rpdo_mapped[0x2104][2];

  fb.motor_1.vel = rpdo_mapped[0x2107][1];
  fb.motor_2.vel = rpdo_mapped[0x2107][2];

  fb.motor_1.current = rpdo_mapped[0x2100][1];
  fb.motor_2.current = rpdo_mapped[0x2100][2];

<<<<<<< HEAD
  std::unique_lock<std::mutex> lck_p(position_timestamp_mtx_);
  fb.pos_timestamp = last_position_timestamp_;

  std::unique_lock<std::mutex> lck_sc(speed_current_timestamp_mtx_);
  fb.vel_current_timestamp = last_speed_current_timestamp_;
=======
  fb.fault_flags = GetByte(static_cast<int32_t>(rpdo_mapped[0x2106][7]), 0);
  fb.script_flags = GetByte(static_cast<int32_t>(rpdo_mapped[0x2106][7]), 2);

  fb.runtime_stat_flag_motor_1 = GetByte(static_cast<int32_t>(rpdo_mapped[0x2106][8]), 0);
  fb.runtime_stat_flag_motor_2 = GetByte(static_cast<int32_t>(rpdo_mapped[0x2106][8]), 1);

  std::unique_lock<std::mutex> lck(rpdo_timestamp_mtx_);
  fb.timestamp = last_rpdo_write_timestamp_;
>>>>>>> 00a33cd1

  return fb;
}

<<<<<<< HEAD
RoboteqDriverState RoboteqDriver::ReadRoboteqDriverState()
{
  RoboteqDriverState state;

  state.fault_flags = GetByte(int32_t(rpdo_mapped[0x2106][7]), 0);
  state.runtime_stat_flag_motor_1 = GetByte(int32_t(rpdo_mapped[0x2106][7]), 1);
  state.runtime_stat_flag_motor_2 = GetByte(int32_t(rpdo_mapped[0x2106][7]), 2);
  state.script_flags = GetByte(int32_t(rpdo_mapped[0x2106][7]), 3);

  state.mcu_temp = rpdo_mapped[0x210F][1];
  state.battery_voltage = rpdo_mapped[0x210D][2];
  state.bat_amps_1 = rpdo_mapped[0x210C][1];
  state.bat_amps_2 = rpdo_mapped[0x210C][2];
  state.heatsink_temp = rpdo_mapped[0x210F][2];

  std::unique_lock<std::mutex> lck_fa(flags_amps_timestamp_mtx_);
  state.flags_amps_timestamp = last_flags_amps_timestamp_;

  std::unique_lock<std::mutex> lck_vt(volts_temps_timestamp_mtx_);
  state.volts_temps_timestamp = last_volts_temps_timestamp_;

  return state;
}

// todo check what happens when publishing is stopped (on hold - waiting for decision on changing to
// PDO)
void RoboteqDriver::SendRoboteqCmd(int32_t cmd_channel_1, int32_t cmd_channel_2)
{
  tpdo_mapped[0x2000][1] = cmd_channel_1;
  tpdo_mapped[0x2000][2] = cmd_channel_2;
  tpdo_mapped[0x2000][2].WriteEvent();
=======
// todo check what happens when publishing is stopped (on hold - waiting for decision on changing to
// PDO)
void RoboteqDriver::SendRoboteqCmdChannel1(const std::int32_t cmd)
{
  try {
    SyncSdoWrite<std::int32_t>(0x2000, 1, cmd);
  } catch (const std::runtime_error & e) {
    throw std::runtime_error(
      "Error when trying to send channel 1 Roboteq command: " + std::string(e.what()));
  }
}

void RoboteqDriver::SendRoboteqCmdChannel2(const std::int32_t cmd)
{
  try {
    SyncSdoWrite<std::int32_t>(0x2000, 2, cmd);
  } catch (const std::runtime_error & e) {
    throw std::runtime_error(
      "Error when trying to send channel 2 Roboteq command: " + std::string(e.what()));
  }
>>>>>>> 00a33cd1
}

void RoboteqDriver::ResetRoboteqScript()
{
  try {
<<<<<<< HEAD
    SyncSdoWrite<uint8_t>(0x2018, 0, 2, std::chrono::milliseconds(20));
=======
    SyncSdoWrite<std::uint8_t>(0x2018, 0, 2);
>>>>>>> 00a33cd1
  } catch (const std::runtime_error & e) {
    throw std::runtime_error("Error when trying to reset Roboteq script: " + std::string(e.what()));
  }
}

void RoboteqDriver::TurnOnEstop()
{
  // Cmd_ESTOP
  try {
<<<<<<< HEAD
    SyncSdoWrite<uint8_t>(0x200C, 0, 1, std::chrono::milliseconds(20));
=======
    SyncSdoWrite<std::uint8_t>(0x200C, 0, 1);
>>>>>>> 00a33cd1
  } catch (const std::runtime_error & e) {
    throw std::runtime_error("Error when trying to turn on estop: " + std::string(e.what()));
  }
}

void RoboteqDriver::TurnOffEstop()
{
  // Cmd_MGO
  try {
<<<<<<< HEAD
    SyncSdoWrite<uint8_t>(0x200D, 0, 1, std::chrono::milliseconds(20));
=======
    SyncSdoWrite<std::uint8_t>(0x200D, 0, 1);
>>>>>>> 00a33cd1
  } catch (const std::runtime_error & e) {
    throw std::runtime_error("Error when trying to turn off estop: " + std::string(e.what()));
  }
}

void RoboteqDriver::TurnOnSafetyStopChannel1()
{
  // Cmd_SFT Safety Stop
  try {
<<<<<<< HEAD
    SyncSdoWrite<uint8_t>(0x202C, 0, 1, std::chrono::milliseconds(20));
=======
    SyncSdoWrite<std::uint8_t>(0x202C, 0, 1);
>>>>>>> 00a33cd1
  } catch (const std::runtime_error & e) {
    throw std::runtime_error(
      "Error when trying to turn on safety stop on channel 1: " + std::string(e.what()));
  }
}

void RoboteqDriver::TurnOnSafetyStopChannel2()
{
  // Cmd_SFT Safety Stop
  try {
<<<<<<< HEAD
    SyncSdoWrite<uint8_t>(0x202C, 0, 2, std::chrono::milliseconds(20));
=======
    SyncSdoWrite<std::uint8_t>(0x202C, 0, 2);
>>>>>>> 00a33cd1
  } catch (const std::runtime_error & e) {
    throw std::runtime_error(
      "Error when trying to turn on safety stop on channel 2: " + std::string(e.what()));
  }
}

<<<<<<< HEAD
template <typename type>
type RoboteqDriver::SyncSdoRead(
  uint16_t index, uint8_t subindex, const std::chrono::milliseconds sdo_operation_timeout)
=======
template <typename T>
T RoboteqDriver::SyncSdoRead(const std::uint16_t index, const std::uint8_t subindex)
>>>>>>> 00a33cd1
{
  std::unique_lock<std::mutex> sdo_read_lck(sdo_read_mtx_, std::defer_lock);
  if (!sdo_read_lck.try_lock()) {
    throw std::runtime_error(
      "Can't submit new SDO read operation - the previous one is still being processed");
  }

  std::mutex mtx;
  std::condition_variable cv;
  T data;
  std::error_code err_code;

  // todo: In some cases (especially with frequencies higher than 100Hz, mostly during activation)
  // deadlock can happen, when submitted function won't be executed and sdo_read_timed_out_ won't be
  // set to false in result. Solution currently on hold - switching to PDO will also solve this
  // issue
  if (sdo_read_timed_out_) {
    throw std::runtime_error(
      "Can't submit new SDO read operation - previous one that timed out is still in queue");
  }

  try {
    SubmitRead<T>(
      index, subindex,
      [&sdo_read_timed_out_ = sdo_read_timed_out_, &mtx, &cv, &err_code, &data](
        std::uint8_t, std::uint16_t, std::uint8_t, std::error_code ec, T value) mutable {
        // In this case function has already finished, and other variables don't exist
        // and we have to end

        if (sdo_read_timed_out_) {
          sdo_read_timed_out_.store(false);
          return;
        }
        {
          std::lock_guard<std::mutex> lck_g(mtx);
          if (ec) {
            err_code = ec;
          } else {
            data = value;
          }
        }
        cv.notify_one();
      },
      sdo_operation_timeout);
  } catch (const lely::canopen::SdoError & e) {
    throw std::runtime_error("SDO read error, message: " + std::string(e.what()));
  }

  std::unique_lock<std::mutex> lck(mtx);
  if (
<<<<<<< HEAD
    cv.wait_for(lck, sdo_operation_timeout + std::chrono::microseconds(750)) ==
=======
    cv.wait_for(lck, sdo_operation_timeout_ + kSdoOperationAdditionalWait) ==
>>>>>>> 00a33cd1
    std::cv_status::timeout) {
    sdo_read_timed_out_.store(true);
    throw std::runtime_error("Timeout while waiting for finish of SDO read operation");
  }

  if (err_code) {
    throw std::runtime_error("Error msg: " + err_code.message());
  }

  return data;
}

<<<<<<< HEAD
template <typename type>
void RoboteqDriver::SyncSdoWrite(
  uint16_t index, uint8_t subindex, type data,
  const std::chrono::milliseconds sdo_operation_timeout)
=======
template <typename T>
void RoboteqDriver::SyncSdoWrite(
  const std::uint16_t index, const std::uint8_t subindex, const T data)
>>>>>>> 00a33cd1
{
  std::unique_lock<std::mutex> sdo_write_lck(sdo_write_mtx_, std::defer_lock);
  if (!sdo_write_lck.try_lock()) {
    throw std::runtime_error(
      "Can't submit new SDO write operation - the previous one is still being processed");
  }

  std::mutex mtx;
  std::condition_variable cv;
  std::error_code err_code;

  // todo: In some cases (especially with frequencies higher than 100Hz, mostly during activation)
  // deadlock can happen, when submitted function won't be executed and sdo_read_timed_out_ won't be
  // set to false in result. Solution currently on hold - switching to PDO will also solve this
  // issue
  if (sdo_write_timed_out_) {
    throw std::runtime_error(
      "Can't submit new SDO write operation - previous one that timed out is still in queue");
  }

  try {
    SubmitWrite(
      index, subindex, data,
      [&sdo_write_timed_out_ = sdo_write_timed_out_, &mtx, &cv, &err_code](
        std::uint8_t, std::uint16_t, std::uint8_t, std::error_code ec) mutable {
        // In this case function has already finished, and other variables don't exist
        // and we have to end
        if (sdo_write_timed_out_) {
          sdo_write_timed_out_.store(false);
          return;
        }
        {
          std::lock_guard<std::mutex> lck_g(mtx);
          if (ec) {
            err_code = ec;
          }
        }
        cv.notify_one();
      },
      sdo_operation_timeout);
  } catch (const lely::canopen::SdoError & e) {
    throw std::runtime_error("SDO write error, message: " + std::string(e.what()));
  }

  std::unique_lock<std::mutex> lck(mtx);

  if (
<<<<<<< HEAD
    cv.wait_for(lck, sdo_operation_timeout + std::chrono::microseconds(750)) ==
=======
    cv.wait_for(lck, sdo_operation_timeout_ + kSdoOperationAdditionalWait) ==
>>>>>>> 00a33cd1
    std::cv_status::timeout) {
    sdo_write_timed_out_.store(true);
    throw std::runtime_error("Timeout while waiting for finish of SDO write operation");
  }

  if (err_code) {
    throw std::runtime_error("Error msg: " + err_code.message());
  }
}

void RoboteqDriver::OnBoot(
  const lely::canopen::NmtState st, const char es, const std::string & what) noexcept
{
  FiberDriver::OnBoot(st, es, what);

  if (!es || es == 'L') {
    booted_.store(true);
  }

  {
    std::lock_guard<std::mutex> lck(boot_mtx_);
    boot_error_str_ = what;
    boot_cond_var_.notify_all();
  }
}

void RoboteqDriver::OnRpdoWrite(const std::uint16_t idx, const std::uint8_t subidx) noexcept
{
  if (idx == 0x2104 && subidx == 1) {
    std::unique_lock<std::mutex> lck(position_timestamp_mtx_);
    clock_gettime(CLOCK_MONOTONIC, &last_position_timestamp_);
  } else if (idx == 0x2107 && subidx == 1) {
    std::unique_lock<std::mutex> lck(speed_current_timestamp_mtx_);
    clock_gettime(CLOCK_MONOTONIC, &last_speed_current_timestamp_);
  } else if (idx == 0x2106 && subidx == 7) {
    std::unique_lock<std::mutex> lck(flags_amps_timestamp_mtx_);
    clock_gettime(CLOCK_MONOTONIC, &last_flags_amps_timestamp_);
  } else if (idx == 0x210D && subidx == 2) {
    std::unique_lock<std::mutex> lck(volts_temps_timestamp_mtx_);
    clock_gettime(CLOCK_MONOTONIC, &last_volts_temps_timestamp_);
  }
}

}  // namespace panther_hardware_interfaces<|MERGE_RESOLUTION|>--- conflicted
+++ resolved
@@ -60,53 +60,10 @@
   }
 }
 
-<<<<<<< HEAD
-=======
-std::int16_t RoboteqDriver::ReadTemperature()
-{
-  try {
-    return SyncSdoRead<std::int8_t>(0x210F, 1);
-  } catch (const std::runtime_error & e) {
-    throw std::runtime_error("Error when trying to read temperature: " + std::string(e.what()));
-  }
-}
-
-std::uint16_t RoboteqDriver::ReadVoltage()
-{
-  try {
-    return SyncSdoRead<std::uint16_t>(0x210D, 2);
-  } catch (const std::runtime_error & e) {
-    throw std::runtime_error("Error when trying to read voltage: " + std::string(e.what()));
-  }
-}
-
-std::int16_t RoboteqDriver::ReadBatAmps1()
-{
-  try {
-    return SyncSdoRead<std::int16_t>(0x210C, 1);
-  } catch (const std::runtime_error & e) {
-    throw std::runtime_error("Error when trying to read bat amps 1: " + std::string(e.what()));
-  }
-}
-
-std::int16_t RoboteqDriver::ReadBatAmps2()
-{
-  try {
-    return SyncSdoRead<std::int16_t>(0x210C, 2);
-  } catch (const std::runtime_error & e) {
-    throw std::runtime_error("Error when trying to read bat amps 2: " + std::string(e.what()));
-  }
-}
-
->>>>>>> 00a33cd1
 RoboteqDriverFeedback RoboteqDriver::ReadRoboteqDriverFeedback()
 {
   RoboteqDriverFeedback fb;
 
-<<<<<<< HEAD
-=======
-  // std::uint32_t
->>>>>>> 00a33cd1
   // already does locking when accessing rpdo
   fb.motor_1.pos = rpdo_mapped[0x2104][1];
   fb.motor_2.pos = rpdo_mapped[0x2104][2];
@@ -117,35 +74,23 @@
   fb.motor_1.current = rpdo_mapped[0x2100][1];
   fb.motor_2.current = rpdo_mapped[0x2100][2];
 
-<<<<<<< HEAD
   std::unique_lock<std::mutex> lck_p(position_timestamp_mtx_);
   fb.pos_timestamp = last_position_timestamp_;
 
   std::unique_lock<std::mutex> lck_sc(speed_current_timestamp_mtx_);
   fb.vel_current_timestamp = last_speed_current_timestamp_;
-=======
-  fb.fault_flags = GetByte(static_cast<int32_t>(rpdo_mapped[0x2106][7]), 0);
-  fb.script_flags = GetByte(static_cast<int32_t>(rpdo_mapped[0x2106][7]), 2);
-
-  fb.runtime_stat_flag_motor_1 = GetByte(static_cast<int32_t>(rpdo_mapped[0x2106][8]), 0);
-  fb.runtime_stat_flag_motor_2 = GetByte(static_cast<int32_t>(rpdo_mapped[0x2106][8]), 1);
-
-  std::unique_lock<std::mutex> lck(rpdo_timestamp_mtx_);
-  fb.timestamp = last_rpdo_write_timestamp_;
->>>>>>> 00a33cd1
 
   return fb;
 }
 
-<<<<<<< HEAD
 RoboteqDriverState RoboteqDriver::ReadRoboteqDriverState()
 {
   RoboteqDriverState state;
 
-  state.fault_flags = GetByte(int32_t(rpdo_mapped[0x2106][7]), 0);
-  state.runtime_stat_flag_motor_1 = GetByte(int32_t(rpdo_mapped[0x2106][7]), 1);
-  state.runtime_stat_flag_motor_2 = GetByte(int32_t(rpdo_mapped[0x2106][7]), 2);
-  state.script_flags = GetByte(int32_t(rpdo_mapped[0x2106][7]), 3);
+  state.fault_flags = GetByte(static_cast<std::int32_t>(rpdo_mapped[0x2106][7]), 0);
+  state.runtime_stat_flag_motor_1 = GetByte(static_cast<std::int32_t>(rpdo_mapped[0x2106][7]), 1);
+  state.runtime_stat_flag_motor_2 = GetByte(static_cast<std::int32_t>(rpdo_mapped[0x2106][7]), 2);
+  state.script_flags = GetByte(static_cast<std::int32_t>(rpdo_mapped[0x2106][7]), 3);
 
   state.mcu_temp = rpdo_mapped[0x210F][1];
   state.battery_voltage = rpdo_mapped[0x210D][2];
@@ -164,43 +109,18 @@
 
 // todo check what happens when publishing is stopped (on hold - waiting for decision on changing to
 // PDO)
-void RoboteqDriver::SendRoboteqCmd(int32_t cmd_channel_1, int32_t cmd_channel_2)
+void RoboteqDriver::SendRoboteqCmd(
+  const std::int32_t cmd_channel_1, const std::int32_t cmd_channel_2)
 {
   tpdo_mapped[0x2000][1] = cmd_channel_1;
   tpdo_mapped[0x2000][2] = cmd_channel_2;
   tpdo_mapped[0x2000][2].WriteEvent();
-=======
-// todo check what happens when publishing is stopped (on hold - waiting for decision on changing to
-// PDO)
-void RoboteqDriver::SendRoboteqCmdChannel1(const std::int32_t cmd)
-{
-  try {
-    SyncSdoWrite<std::int32_t>(0x2000, 1, cmd);
-  } catch (const std::runtime_error & e) {
-    throw std::runtime_error(
-      "Error when trying to send channel 1 Roboteq command: " + std::string(e.what()));
-  }
-}
-
-void RoboteqDriver::SendRoboteqCmdChannel2(const std::int32_t cmd)
-{
-  try {
-    SyncSdoWrite<std::int32_t>(0x2000, 2, cmd);
-  } catch (const std::runtime_error & e) {
-    throw std::runtime_error(
-      "Error when trying to send channel 2 Roboteq command: " + std::string(e.what()));
-  }
->>>>>>> 00a33cd1
 }
 
 void RoboteqDriver::ResetRoboteqScript()
 {
   try {
-<<<<<<< HEAD
-    SyncSdoWrite<uint8_t>(0x2018, 0, 2, std::chrono::milliseconds(20));
-=======
-    SyncSdoWrite<std::uint8_t>(0x2018, 0, 2);
->>>>>>> 00a33cd1
+    SyncSdoWrite<std::uint8_t>(0x2018, 0, 2, std::chrono::milliseconds(20));
   } catch (const std::runtime_error & e) {
     throw std::runtime_error("Error when trying to reset Roboteq script: " + std::string(e.what()));
   }
@@ -210,11 +130,7 @@
 {
   // Cmd_ESTOP
   try {
-<<<<<<< HEAD
-    SyncSdoWrite<uint8_t>(0x200C, 0, 1, std::chrono::milliseconds(20));
-=======
-    SyncSdoWrite<std::uint8_t>(0x200C, 0, 1);
->>>>>>> 00a33cd1
+    SyncSdoWrite<std::uint8_t>(0x200C, 0, 1, std::chrono::milliseconds(20));
   } catch (const std::runtime_error & e) {
     throw std::runtime_error("Error when trying to turn on estop: " + std::string(e.what()));
   }
@@ -224,11 +140,7 @@
 {
   // Cmd_MGO
   try {
-<<<<<<< HEAD
-    SyncSdoWrite<uint8_t>(0x200D, 0, 1, std::chrono::milliseconds(20));
-=======
-    SyncSdoWrite<std::uint8_t>(0x200D, 0, 1);
->>>>>>> 00a33cd1
+    SyncSdoWrite<std::uint8_t>(0x200D, 0, 1, std::chrono::milliseconds(20));
   } catch (const std::runtime_error & e) {
     throw std::runtime_error("Error when trying to turn off estop: " + std::string(e.what()));
   }
@@ -238,11 +150,8 @@
 {
   // Cmd_SFT Safety Stop
   try {
-<<<<<<< HEAD
-    SyncSdoWrite<uint8_t>(0x202C, 0, 1, std::chrono::milliseconds(20));
-=======
-    SyncSdoWrite<std::uint8_t>(0x202C, 0, 1);
->>>>>>> 00a33cd1
+    // TODO: change hardcoded value
+    SyncSdoWrite<std::uint8_t>(0x202C, 0, 1, std::chrono::milliseconds(20));
   } catch (const std::runtime_error & e) {
     throw std::runtime_error(
       "Error when trying to turn on safety stop on channel 1: " + std::string(e.what()));
@@ -253,25 +162,17 @@
 {
   // Cmd_SFT Safety Stop
   try {
-<<<<<<< HEAD
-    SyncSdoWrite<uint8_t>(0x202C, 0, 2, std::chrono::milliseconds(20));
-=======
-    SyncSdoWrite<std::uint8_t>(0x202C, 0, 2);
->>>>>>> 00a33cd1
+    SyncSdoWrite<std::uint8_t>(0x202C, 0, 2, std::chrono::milliseconds(20));
   } catch (const std::runtime_error & e) {
     throw std::runtime_error(
       "Error when trying to turn on safety stop on channel 2: " + std::string(e.what()));
   }
 }
 
-<<<<<<< HEAD
-template <typename type>
-type RoboteqDriver::SyncSdoRead(
-  uint16_t index, uint8_t subindex, const std::chrono::milliseconds sdo_operation_timeout)
-=======
 template <typename T>
-T RoboteqDriver::SyncSdoRead(const std::uint16_t index, const std::uint8_t subindex)
->>>>>>> 00a33cd1
+T RoboteqDriver::SyncSdoRead(
+  const std::uint16_t index, const std::uint8_t subindex,
+  const std::chrono::milliseconds sdo_operation_timeout)
 {
   std::unique_lock<std::mutex> sdo_read_lck(sdo_read_mtx_, std::defer_lock);
   if (!sdo_read_lck.try_lock()) {
@@ -322,11 +223,7 @@
 
   std::unique_lock<std::mutex> lck(mtx);
   if (
-<<<<<<< HEAD
-    cv.wait_for(lck, sdo_operation_timeout + std::chrono::microseconds(750)) ==
-=======
-    cv.wait_for(lck, sdo_operation_timeout_ + kSdoOperationAdditionalWait) ==
->>>>>>> 00a33cd1
+    cv.wait_for(lck, sdo_operation_timeout + kSdoOperationAdditionalWait) ==
     std::cv_status::timeout) {
     sdo_read_timed_out_.store(true);
     throw std::runtime_error("Timeout while waiting for finish of SDO read operation");
@@ -339,16 +236,10 @@
   return data;
 }
 
-<<<<<<< HEAD
-template <typename type>
-void RoboteqDriver::SyncSdoWrite(
-  uint16_t index, uint8_t subindex, type data,
-  const std::chrono::milliseconds sdo_operation_timeout)
-=======
 template <typename T>
 void RoboteqDriver::SyncSdoWrite(
-  const std::uint16_t index, const std::uint8_t subindex, const T data)
->>>>>>> 00a33cd1
+  const std::uint16_t index, const std::uint8_t subindex, const T data,
+  const std::chrono::milliseconds sdo_operation_timeout)
 {
   std::unique_lock<std::mutex> sdo_write_lck(sdo_write_mtx_, std::defer_lock);
   if (!sdo_write_lck.try_lock()) {
@@ -396,11 +287,7 @@
   std::unique_lock<std::mutex> lck(mtx);
 
   if (
-<<<<<<< HEAD
-    cv.wait_for(lck, sdo_operation_timeout + std::chrono::microseconds(750)) ==
-=======
-    cv.wait_for(lck, sdo_operation_timeout_ + kSdoOperationAdditionalWait) ==
->>>>>>> 00a33cd1
+    cv.wait_for(lck, sdo_operation_timeout + kSdoOperationAdditionalWait) ==
     std::cv_status::timeout) {
     sdo_write_timed_out_.store(true);
     throw std::runtime_error("Timeout while waiting for finish of SDO write operation");
