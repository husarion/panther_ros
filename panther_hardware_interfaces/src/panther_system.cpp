// Copyright 2023 Husarion sp. z o.o.
//
// Licensed under the Apache License, Version 2.0 (the "License");
// you may not use this file except in compliance with the License.
// You may obtain a copy of the License at
//
//     http://www.apache.org/licenses/LICENSE-2.0
//
// Unless required by applicable law or agreed to in writing, software
// distributed under the License is distributed on an "AS IS" BASIS,
// WITHOUT WARRANTIES OR CONDITIONS OF ANY KIND, either express or implied.
// See the License for the specific language governing permissions and
// limitations under the License.

#include <panther_hardware_interfaces/panther_system.hpp>

#include <rclcpp/logging.hpp>

#include <hardware_interface/types/hardware_interface_type_values.hpp>

#include <panther_hardware_interfaces/utils.hpp>

// todo: add user variable to the script that will trigger DOUT4 instead of safety stop

namespace panther_hardware_interfaces
{

using namespace std::literals;

void PantherSystem::CheckJointSize() const
{
  if (info_.joints.size() != kJointsSize) {
    throw std::runtime_error(
      "Wrong number of joints defined: "s + std::to_string(info_.joints.size()) + ", "s +
      std::to_string(kJointsSize) + "expected."s);
  }
}

void PantherSystem::SortJointNames()
{
  // Sort joints names - later hw_states and hw_commands are accessed by static indexes, so it
  // is necessary to make sure that joints are in specific order and order of definitions in URDF
  // doesn't matter
  for (std::size_t i = 0; i < kJointsSize; i++) {
    for (std::size_t j = 0; j < kJointsSize; j++) {
      if (info_.joints[j].name.find(joint_order_[i]) != std::string::npos) {
        joints_names_sorted_[i] = info_.joints[j].name;
      }
    }
  }
}

void PantherSystem::CheckJointNames() const
{
  for (std::size_t i = 0; i < kJointsSize; i++) {
    if (joints_names_sorted_[i] == "") {
      throw std::runtime_error(
        joint_order_[i] +
        " joint not defined (exactly one joint containing this string is required)"s);
    }
  }
}

void PantherSystem::SetInitialValues()
{
  // It isn't safe to set command to NaN - sometimes it could be interpreted as Inf (although it
  // shouldn't). In case of velocity, I think that setting the initial value to 0.0 is the best
  // option.
  hw_commands_velocities_.fill(0.0);

  hw_states_positions_.fill(std::numeric_limits<double>::quiet_NaN());
  hw_states_velocities_.fill(std::numeric_limits<double>::quiet_NaN());
  hw_states_efforts_.fill(std::numeric_limits<double>::quiet_NaN());
}

void PantherSystem::CheckInterfaces() const
{
  for (const hardware_interface::ComponentInfo & joint : info_.joints) {
    // Commands
    if (joint.command_interfaces.size() != 1) {
      throw std::runtime_error(
        "Joint "s + joint.name + " has "s + std::to_string(joint.command_interfaces.size()) +
        " command interfaces found. 1 expected."s);
    }

    if (joint.command_interfaces[0].name != hardware_interface::HW_IF_VELOCITY) {
      throw std::runtime_error(
        "Joint "s + joint.name + " have "s + joint.command_interfaces[0].name +
        " command interfaces found. "s + hardware_interface::HW_IF_VELOCITY + " expected."s);
    }

    // States
    if (joint.state_interfaces.size() != 3) {
      throw std::runtime_error(
        "Joint "s + joint.name + " has "s + std::to_string(joint.state_interfaces.size()) +
        " state interface. 3 expected."s);
    }

    if (joint.state_interfaces[0].name != hardware_interface::HW_IF_POSITION) {
      throw std::runtime_error(
        "Joint "s + joint.name + " have "s + joint.state_interfaces[0].name +
        " as first state interface. "s + hardware_interface::HW_IF_POSITION + " expected."s);
    }

    if (joint.state_interfaces[1].name != hardware_interface::HW_IF_VELOCITY) {
      throw std::runtime_error(
        "Joint "s + joint.name + " have "s + joint.state_interfaces[1].name +
        " as second state interface. "s + hardware_interface::HW_IF_VELOCITY + " expected."s);
    }

    if (joint.state_interfaces[2].name != hardware_interface::HW_IF_EFFORT) {
      throw std::runtime_error(
        "Joint "s + joint.name + " have "s + joint.state_interfaces[2].name +
        " as third state interface. "s + hardware_interface::HW_IF_EFFORT + " expected."s);
    }
  }
}

void PantherSystem::ReadDrivetrainSettings()
{
  drivetrain_settings_.motor_torque_constant =
    std::stof(info_.hardware_parameters["motor_torque_constant"]);
  drivetrain_settings_.gear_ratio = std::stof(info_.hardware_parameters["gear_ratio"]);
  drivetrain_settings_.gearbox_efficiency =
    std::stof(info_.hardware_parameters["gearbox_efficiency"]);
  drivetrain_settings_.encoder_resolution =
    std::stof(info_.hardware_parameters["encoder_resolution"]);
  drivetrain_settings_.max_rpm_motor_speed =
    std::stof(info_.hardware_parameters["max_rpm_motor_speed"]);
}

void PantherSystem::ReadCanOpenSettings()
{
  canopen_settings_.can_interface_name = info_.hardware_parameters["can_interface_name"];
  canopen_settings_.master_can_id = std::stoi(info_.hardware_parameters["master_can_id"]);
  canopen_settings_.front_driver_can_id =
    std::stoi(info_.hardware_parameters["front_driver_can_id"]);
  canopen_settings_.rear_driver_can_id = std::stoi(info_.hardware_parameters["rear_driver_can_id"]);
  canopen_settings_.pdo_motors_state_timeout =
    std::chrono::milliseconds(std::stoi(info_.hardware_parameters["pdo_motors_state_timeout"]));
  canopen_settings_.pdo_driver_state_timeout =
    std::chrono::milliseconds(std::stoi(info_.hardware_parameters["pdo_driver_state_timeout"]));
  canopen_settings_.sdo_operation_timeout =
    std::chrono::milliseconds(std::stoi(info_.hardware_parameters["sdo_operation_timeout"]));
}

void PantherSystem::ReadInitializationActivationAttempts()
{
  max_roboteq_initialization_attempts_ =
    std::stoi(info_.hardware_parameters["max_roboteq_initialization_attempts"]);
  max_roboteq_activation_attempts_ =
    std::stoi(info_.hardware_parameters["max_roboteq_activation_attempts"]);
  max_safety_stop_attempts_ = std::stoi(info_.hardware_parameters["max_safety_stop_attempts"]);
}

void PantherSystem::ReadParametersAndCreateRoboteqErrorFilter()
{
<<<<<<< HEAD
  unsigned max_write_pdo_cmds_errors_count =
    std::stoi(info_.hardware_parameters["max_write_pdo_cmds_errors_count"]);
  unsigned max_read_pdo_motors_state_errors_count =
    std::stoi(info_.hardware_parameters["max_read_pdo_motors_state_errors_count"]);
  unsigned max_read_pdo_driver_state_errors_count =
    std::stoi(info_.hardware_parameters["max_read_pdo_driver_state_errors_count"]);

  roboteq_error_filter_ = std::make_shared<RoboteqErrorFilter>(std::vector<ErrorFilter>{
    ErrorFilter(max_read_pdo_motors_state_errors_count),
    ErrorFilter(max_write_pdo_cmds_errors_count),
    ErrorFilter(max_read_pdo_driver_state_errors_count), ErrorFilter(1)});

  errors_filter_ids_.read_pdo_motor_states = 0;
  errors_filter_ids_.write_pdo_cmds = 1;
  errors_filter_ids_.read_pdo_driver_state = 2;
  errors_filter_ids_.roboteq_driver = 3;
=======
  const unsigned max_write_sdo_errors_count =
    std::stoi(info_.hardware_parameters["max_write_sdo_errors_count"]);
  const unsigned max_read_sdo_errors_count =
    std::stoi(info_.hardware_parameters["max_read_sdo_errors_count"]);
  const unsigned max_read_pdo_errors_count =
    std::stoi(info_.hardware_parameters["max_read_pdo_errors_count"]);

  roboteq_error_filter_ = std::make_shared<RoboteqErrorFilter>(std::vector<ErrorFilter>{
    ErrorFilter(max_read_sdo_errors_count), ErrorFilter(max_write_sdo_errors_count),
    ErrorFilter(max_read_pdo_errors_count), ErrorFilter(1)});
>>>>>>> 00a33cd1
}

CallbackReturn PantherSystem::on_init(const hardware_interface::HardwareInfo & hardware_info)
{
  RCLCPP_INFO(logger_, "Initializing");

  if (hardware_interface::SystemInterface::on_init(hardware_info) != CallbackReturn::SUCCESS) {
    return CallbackReturn::ERROR;
  }

  try {
    CheckJointSize();
    SortJointNames();
    CheckJointNames();
    SetInitialValues();
    CheckInterfaces();
  } catch (const std::runtime_error & e) {
    RCLCPP_FATAL_STREAM(logger_, "Exception during initialization: " << e.what());
    return CallbackReturn::ERROR;
  }

  try {
    ReadDrivetrainSettings();
    ReadCanOpenSettings();
    ReadInitializationActivationAttempts();
    ReadParametersAndCreateRoboteqErrorFilter();

  } catch (const std::invalid_argument & e) {
    RCLCPP_FATAL(logger_, "One of the required hardware parameters was not defined");
    return CallbackReturn::ERROR;
  }

  return CallbackReturn::SUCCESS;
}

CallbackReturn PantherSystem::on_configure(const rclcpp_lifecycle::State &)
{
  RCLCPP_INFO(logger_, "Configuring");

  motors_controller_ = std::make_shared<MotorsController>(canopen_settings_, drivetrain_settings_);

  // Waiting for the final GPIO implementation, the current one doesn't work due to permission
  // issues gpio_controller_ = std::make_unique<GPIOController>();

  panther_system_ros_interface_.Initialize();

  RCLCPP_INFO(logger_, "Initializing Roboteq drivers");

  if (!OperationWithAttempts(
        std::bind(&MotorsController::Initialize, motors_controller_),
        max_roboteq_initialization_attempts_,
        std::bind(&MotorsController::Deinitialize, motors_controller_))) {
    RCLCPP_FATAL_STREAM(logger_, "Initialization failed");
    return CallbackReturn::FAILURE;
  }

  return CallbackReturn::SUCCESS;
}

CallbackReturn PantherSystem::on_cleanup(const rclcpp_lifecycle::State &)
{
  RCLCPP_INFO(logger_, "Cleaning up");

  motors_controller_->Deinitialize();
  motors_controller_.reset();

  panther_system_ros_interface_.Deinitialize();

  return CallbackReturn::SUCCESS;
}

CallbackReturn PantherSystem::on_activate(const rclcpp_lifecycle::State &)
{
  RCLCPP_INFO(logger_, "Activating");

  hw_commands_velocities_.fill(0.0);
  hw_states_positions_.fill(0.0);
  hw_states_velocities_.fill(0.0);
  hw_states_efforts_.fill(0.0);

  // gpio_controller_->start();

  RCLCPP_INFO(logger_, "Activating Roboteq drivers");

  if (!OperationWithAttempts(
        std::bind(&MotorsController::Activate, motors_controller_),
        max_roboteq_activation_attempts_, []() {})) {
    RCLCPP_FATAL_STREAM(logger_, "Activation failed");
    return CallbackReturn::FAILURE;
  }

  panther_system_ros_interface_.Activate(
    std::bind(&RoboteqErrorFilter::SetClearErrorsFlag, roboteq_error_filter_));

  RCLCPP_INFO(logger_, "Activation finished");
  return CallbackReturn::SUCCESS;
}

CallbackReturn PantherSystem::on_deactivate(const rclcpp_lifecycle::State &)
{
  RCLCPP_INFO(logger_, "Deactivating");

  try {
    motors_controller_->TurnOnSafetyStop();
  } catch (const std::runtime_error & e) {
    RCLCPP_ERROR_STREAM(logger_, "on_error failure " << e.what());
    return CallbackReturn::FAILURE;
  }

  panther_system_ros_interface_.Deactivate();

  return CallbackReturn::SUCCESS;
}

CallbackReturn PantherSystem::on_shutdown(const rclcpp_lifecycle::State &)
{
  RCLCPP_INFO(logger_, "Shutting down");
  try {
    motors_controller_->TurnOnSafetyStop();
  } catch (const std::runtime_error & e) {
    RCLCPP_ERROR_STREAM(logger_, "on_error failure " << e.what());
    return CallbackReturn::FAILURE;
  }

  panther_system_ros_interface_.Deactivate();

  motors_controller_->Deinitialize();
  motors_controller_.reset();

  panther_system_ros_interface_.Deinitialize();

  return CallbackReturn::SUCCESS;
}

CallbackReturn PantherSystem::on_error(const rclcpp_lifecycle::State &)
{
  RCLCPP_INFO(logger_, "Handling error");

  RCLCPP_INFO(logger_, "Setting safe stop");
  if (!OperationWithAttempts(
        std::bind(&MotorsController::TurnOnSafetyStop, motors_controller_),
        max_safety_stop_attempts_, []() {})) {
    RCLCPP_FATAL_STREAM(logger_, "safety stop failed");
    return CallbackReturn::FAILURE;
  }

  panther_system_ros_interface_.Deactivate();

  motors_controller_->Deinitialize();
  motors_controller_.reset();

  panther_system_ros_interface_.Deinitialize();

  return CallbackReturn::SUCCESS;
}

std::vector<StateInterface> PantherSystem::export_state_interfaces()
{
  std::vector<StateInterface> state_interfaces;
  for (std::size_t i = 0; i < kJointsSize; i++) {
    state_interfaces.emplace_back(StateInterface(
      joints_names_sorted_[i], hardware_interface::HW_IF_POSITION, &hw_states_positions_[i]));
    state_interfaces.emplace_back(StateInterface(
      joints_names_sorted_[i], hardware_interface::HW_IF_VELOCITY, &hw_states_velocities_[i]));
    state_interfaces.emplace_back(StateInterface(
      joints_names_sorted_[i], hardware_interface::HW_IF_EFFORT, &hw_states_efforts_[i]));
  }

  return state_interfaces;
}

std::vector<CommandInterface> PantherSystem::export_command_interfaces()
{
  std::vector<CommandInterface> command_interfaces;
  for (std::size_t i = 0; i < kJointsSize; i++) {
    command_interfaces.emplace_back(hardware_interface::CommandInterface(
      joints_names_sorted_[i], hardware_interface::HW_IF_VELOCITY, &hw_commands_velocities_[i]));
  }

  return command_interfaces;
}

void PantherSystem::UpdateSystemFeedback()
{
  try {
<<<<<<< HEAD
    motors_controller_->UpdateSystemFeedback();
    UpdateHwStates();

    if (
      motors_controller_->GetFrontData().IsMotorStatesDataTimedOut() ||
      motors_controller_->GetRearData().IsMotorStatesDataTimedOut()) {
      RCLCPP_ERROR_STREAM(
        logger_,
        "PDO motor state data timeout: "
          << (motors_controller_->GetFrontData().IsMotorStatesDataTimedOut() ? "front " : "")
          << (motors_controller_->GetRearData().IsMotorStatesDataTimedOut() ? "rear" : ""));
      roboteq_error_filter_->UpdateError(errors_filter_ids_.read_pdo_motor_states, true);
    } else {
      roboteq_error_filter_->UpdateError(errors_filter_ids_.read_pdo_motor_states, false);
    }

  } catch (const std::runtime_error & e) {
    roboteq_error_filter_->UpdateError(errors_filter_ids_.read_pdo_motor_states, true);
    RCLCPP_ERROR_STREAM(logger_, "Error when trying to read feedback: " << e.what());
=======
    // Other feedback values are read through SDO - it requires more time, so instead of
    // reading all of them at once, every read cycle one value is updated, once all of them
    // were read, sent feedback message is updated. As there are 8 values, the frequency of updates
    // will be controller_frequency / 8
    const bool finished_updates = motors_controller_->UpdateDriversState();

    if (finished_updates) {
      panther_system_ros_interface_.UpdateMsgDriversParameters(
        motors_controller_->GetFrontData().GetDriverState(),
        motors_controller_->GetRearData().GetDriverState());
    }

    roboteq_error_filter_->UpdateError(static_cast<std::size_t>(ErrorsFilterIds::READ_SDO), false);

  } catch (const std::runtime_error & e) {
    RCLCPP_ERROR_STREAM(logger_, "Error when trying to read drivers feedback: " << e.what());
    roboteq_error_filter_->UpdateError(static_cast<std::size_t>(ErrorsFilterIds::READ_SDO), true);
>>>>>>> 00a33cd1
  }
}

void PantherSystem::UpdateDriverState()
{
  try {
    motors_controller_->UpdateDriversState();

    panther_system_ros_interface_.UpdateMsgDriversParameters(
      motors_controller_->GetFrontData().GetDriverState(),
      motors_controller_->GetRearData().GetDriverState());

    panther_system_ros_interface_.UpdateMsgErrorFlags(
      motors_controller_->GetFrontData(), motors_controller_->GetRearData());

    CanErrors can_errors;
    can_errors.error = roboteq_error_filter_->IsError();
    can_errors.write_pdo_cmds_error =
      roboteq_error_filter_->IsError(errors_filter_ids_.write_pdo_cmds);
    can_errors.read_pdo_motor_states_error =
      roboteq_error_filter_->IsError(errors_filter_ids_.read_pdo_motor_states);
    can_errors.read_pdo_driver_state_error =
      roboteq_error_filter_->IsError(errors_filter_ids_.read_pdo_driver_state);

    can_errors.front_motor_states_data_timed_out =
      motors_controller_->GetFrontData().IsMotorStatesDataTimedOut();
    can_errors.rear_motor_states_data_timed_out =
      motors_controller_->GetRearData().IsMotorStatesDataTimedOut();

    can_errors.front_driver_state_data_timed_out =
      motors_controller_->GetFrontData().IsDriverStateDataTimedOut();
    can_errors.rear_driver_state_data_timed_out =
      motors_controller_->GetRearData().IsDriverStateDataTimedOut();

    can_errors.front_can_net_err = motors_controller_->GetFrontData().IsCanNetErr();
    can_errors.rear_can_net_err = motors_controller_->GetRearData().IsCanNetErr();

    panther_system_ros_interface_.UpdateMsgErrors(can_errors);

    if (
      motors_controller_->GetFrontData().IsFlagError() ||
      motors_controller_->GetRearData().IsFlagError()) {
      RCLCPP_ERROR_STREAM_THROTTLE(
        logger_, steady_clock_, 5000,
        "Error state on one of the drivers"
          << "\nFront: " << motors_controller_->GetFrontData().GetFlagErrorLog()
          << "\nRear: " << motors_controller_->GetRearData().GetFlagErrorLog());
      roboteq_error_filter_->UpdateError(
        static_cast<std::size_t>(ErrorsFilterIds::ROBOTEQ_DRIVER), true);
    } else {
      roboteq_error_filter_->UpdateError(
        static_cast<std::size_t>(ErrorsFilterIds::ROBOTEQ_DRIVER), false);
    }

    if (
      motors_controller_->GetFrontData().IsDriverStateDataTimedOut() ||
      motors_controller_->GetRearData().IsDriverStateDataTimedOut()) {
      RCLCPP_ERROR_STREAM(
        logger_, "PDO data timeout: "
<<<<<<< HEAD
                   << (motors_controller_->GetFrontData().IsDriverStateDataTimedOut() ? "front "
                                                                                      : "")
                   << (motors_controller_->GetRearData().IsDriverStateDataTimedOut() ? "rear"
                                                                                     : ""));
      roboteq_error_filter_->UpdateError(errors_filter_ids_.read_pdo_driver_state, true);
    } else {
      roboteq_error_filter_->UpdateError(errors_filter_ids_.read_pdo_driver_state, false);
    }

  } catch (const std::runtime_error & e) {
    RCLCPP_ERROR_STREAM(logger_, "Error when trying to read drivers feedback: " << e.what());
    roboteq_error_filter_->UpdateError(errors_filter_ids_.read_pdo_driver_state, true);
=======
                   << (motors_controller_->GetFrontData().IsDataTimedOut() ? "front " : "")
                   << (motors_controller_->GetRearData().IsDataTimedOut() ? "rear" : ""));
      roboteq_error_filter_->UpdateError(static_cast<std::size_t>(ErrorsFilterIds::READ_PDO), true);
    } else {
      roboteq_error_filter_->UpdateError(
        static_cast<std::size_t>(ErrorsFilterIds::READ_PDO), false);
    }

  } catch (const std::runtime_error & e) {
    roboteq_error_filter_->UpdateError(static_cast<std::size_t>(ErrorsFilterIds::READ_PDO), true);
    RCLCPP_ERROR_STREAM(logger_, "Error when trying to read feedback: " << e.what());
>>>>>>> 00a33cd1
  }

<<<<<<< HEAD
  panther_system_ros_interface_.PublishDriverState();
=======
void PantherSystem::UpdateMsgErrors()
{
  CanErrors can_errors;
  can_errors.error = roboteq_error_filter_->IsError();
  can_errors.write_sdo_error =
    roboteq_error_filter_->IsError(static_cast<std::size_t>(ErrorsFilterIds::WRITE_SDO));
  can_errors.read_sdo_error =
    roboteq_error_filter_->IsError(static_cast<std::size_t>(ErrorsFilterIds::READ_SDO));
  can_errors.read_pdo_error =
    roboteq_error_filter_->IsError(static_cast<std::size_t>(ErrorsFilterIds::READ_PDO));
  can_errors.front_data_timed_out = motors_controller_->GetFrontData().IsDataTimedOut();
  can_errors.rear_data_timed_out = motors_controller_->GetRearData().IsDataTimedOut();
  can_errors.front_can_net_err = motors_controller_->GetFrontData().IsCanNetErr();
  can_errors.rear_can_net_err = motors_controller_->GetRearData().IsCanNetErr();

  panther_system_ros_interface_.UpdateMsgErrors(can_errors);
>>>>>>> 00a33cd1
}

return_type PantherSystem::read(
  const rclcpp::Time & /* time */, const rclcpp::Duration & /* period */)
{
  UpdateSystemFeedback();

  // TODO: lower frequency
  UpdateDriverState();

  return return_type::OK;
}

return_type PantherSystem::write(
  const rclcpp::Time & /* time */, const rclcpp::Duration & /* period */)
{
  if (!roboteq_error_filter_->IsError()) {
    try {
      motors_controller_->WriteSpeed(
        hw_commands_velocities_[0], hw_commands_velocities_[1], hw_commands_velocities_[2],
        hw_commands_velocities_[3]);
<<<<<<< HEAD
      roboteq_error_filter_->UpdateError(errors_filter_ids_.write_pdo_cmds, false);
    } catch (const std::runtime_error & e) {
      RCLCPP_ERROR_STREAM(logger_, "Error when trying to write commands: " << e.what());
      roboteq_error_filter_->UpdateError(errors_filter_ids_.write_pdo_cmds, true);
=======
      roboteq_error_filter_->UpdateError(
        static_cast<std::size_t>(ErrorsFilterIds::WRITE_SDO), false);
    } catch (const std::runtime_error & e) {
      RCLCPP_ERROR_STREAM(logger_, "Error when trying to write commands: " << e.what());
      roboteq_error_filter_->UpdateError(
        static_cast<std::size_t>(ErrorsFilterIds::WRITE_SDO), true);
>>>>>>> 00a33cd1
    }
  }

  // "soft" error - still there is communication over CAN with drivers, so publishing feedback is
  // continued - hardware interface's onError isn't triggered estop is handled similarly - at the
  // time of writing there wasn't a better approach to handling estop. Moved after WriteSpeed, so
  // that safety stop can be set just after write error happens.
  if (roboteq_error_filter_->IsError()) {
    if (
      (motors_controller_->GetFrontData().GetLeftRuntimeError().GetMessage().safety_stop_active &&
       motors_controller_->GetFrontData().GetRightRuntimeError().GetMessage().safety_stop_active &&
       motors_controller_->GetRearData().GetLeftRuntimeError().GetMessage().safety_stop_active &&
       motors_controller_->GetRearData().GetRightRuntimeError().GetMessage().safety_stop_active) ==
      false) {
      RCLCPP_ERROR(logger_, "Sending safety stop request");
      // 0 command is set with safety stop
      try {
        motors_controller_->TurnOnSafetyStop();
      } catch (const std::runtime_error & e) {
        RCLCPP_FATAL_STREAM(logger_, "Error when trying to turn on safety stop: " << e.what());
        return return_type::ERROR;
      }
    }

    RCLCPP_WARN_STREAM_THROTTLE(
      logger_, steady_clock_, 5000, "Error detected, ignoring write commands");
    return return_type::OK;
  }

  return return_type::OK;
}

void PantherSystem::UpdateHwStates()
{
  const auto front = motors_controller_->GetFrontData();
  const auto rear = motors_controller_->GetRearData();

  const auto fl = front.GetLeftMotorState();
  const auto fr = front.GetRightMotorState();
  const auto rl = rear.GetLeftMotorState();
  const auto rr = rear.GetRightMotorState();

  hw_states_positions_[0] = fl.GetPosition();
  hw_states_positions_[1] = fr.GetPosition();
  hw_states_positions_[2] = rl.GetPosition();
  hw_states_positions_[3] = rr.GetPosition();

  hw_states_velocities_[0] = fl.GetVelocity();
  hw_states_velocities_[1] = fr.GetVelocity();
  hw_states_velocities_[2] = rl.GetVelocity();
  hw_states_velocities_[3] = rr.GetVelocity();

  hw_states_efforts_[0] = fl.GetTorque();
  hw_states_efforts_[1] = fr.GetTorque();
  hw_states_efforts_[2] = rl.GetTorque();
  hw_states_efforts_[3] = rr.GetTorque();
}

}  // namespace panther_hardware_interfaces

#include "pluginlib/class_list_macros.hpp"
PLUGINLIB_EXPORT_CLASS(
  panther_hardware_interfaces::PantherSystem, hardware_interface::SystemInterface)<|MERGE_RESOLUTION|>--- conflicted
+++ resolved
@@ -136,8 +136,8 @@
   canopen_settings_.front_driver_can_id =
     std::stoi(info_.hardware_parameters["front_driver_can_id"]);
   canopen_settings_.rear_driver_can_id = std::stoi(info_.hardware_parameters["rear_driver_can_id"]);
-  canopen_settings_.pdo_motors_state_timeout =
-    std::chrono::milliseconds(std::stoi(info_.hardware_parameters["pdo_motors_state_timeout"]));
+  canopen_settings_.pdo_motor_states_timeout =
+    std::chrono::milliseconds(std::stoi(info_.hardware_parameters["pdo_motor_states_timeout"]));
   canopen_settings_.pdo_driver_state_timeout =
     std::chrono::milliseconds(std::stoi(info_.hardware_parameters["pdo_driver_state_timeout"]));
   canopen_settings_.sdo_operation_timeout =
@@ -155,35 +155,17 @@
 
 void PantherSystem::ReadParametersAndCreateRoboteqErrorFilter()
 {
-<<<<<<< HEAD
-  unsigned max_write_pdo_cmds_errors_count =
+  const unsigned max_write_pdo_cmds_errors_count =
     std::stoi(info_.hardware_parameters["max_write_pdo_cmds_errors_count"]);
-  unsigned max_read_pdo_motors_state_errors_count =
-    std::stoi(info_.hardware_parameters["max_read_pdo_motors_state_errors_count"]);
-  unsigned max_read_pdo_driver_state_errors_count =
+  const unsigned max_read_pdo_motor_states_errors_count =
+    std::stoi(info_.hardware_parameters["max_read_pdo_motor_states_errors_count"]);
+  const unsigned max_read_pdo_driver_state_errors_count =
     std::stoi(info_.hardware_parameters["max_read_pdo_driver_state_errors_count"]);
 
   roboteq_error_filter_ = std::make_shared<RoboteqErrorFilter>(std::vector<ErrorFilter>{
-    ErrorFilter(max_read_pdo_motors_state_errors_count),
+    ErrorFilter(max_read_pdo_motor_states_errors_count),
     ErrorFilter(max_write_pdo_cmds_errors_count),
     ErrorFilter(max_read_pdo_driver_state_errors_count), ErrorFilter(1)});
-
-  errors_filter_ids_.read_pdo_motor_states = 0;
-  errors_filter_ids_.write_pdo_cmds = 1;
-  errors_filter_ids_.read_pdo_driver_state = 2;
-  errors_filter_ids_.roboteq_driver = 3;
-=======
-  const unsigned max_write_sdo_errors_count =
-    std::stoi(info_.hardware_parameters["max_write_sdo_errors_count"]);
-  const unsigned max_read_sdo_errors_count =
-    std::stoi(info_.hardware_parameters["max_read_sdo_errors_count"]);
-  const unsigned max_read_pdo_errors_count =
-    std::stoi(info_.hardware_parameters["max_read_pdo_errors_count"]);
-
-  roboteq_error_filter_ = std::make_shared<RoboteqErrorFilter>(std::vector<ErrorFilter>{
-    ErrorFilter(max_read_sdo_errors_count), ErrorFilter(max_write_sdo_errors_count),
-    ErrorFilter(max_read_pdo_errors_count), ErrorFilter(1)});
->>>>>>> 00a33cd1
 }
 
 CallbackReturn PantherSystem::on_init(const hardware_interface::HardwareInfo & hardware_info)
@@ -369,7 +351,6 @@
 void PantherSystem::UpdateSystemFeedback()
 {
   try {
-<<<<<<< HEAD
     motors_controller_->UpdateSystemFeedback();
     UpdateHwStates();
 
@@ -381,33 +362,17 @@
         "PDO motor state data timeout: "
           << (motors_controller_->GetFrontData().IsMotorStatesDataTimedOut() ? "front " : "")
           << (motors_controller_->GetRearData().IsMotorStatesDataTimedOut() ? "rear" : ""));
-      roboteq_error_filter_->UpdateError(errors_filter_ids_.read_pdo_motor_states, true);
+      roboteq_error_filter_->UpdateError(
+        static_cast<std::size_t>(ErrorsFilterIds::READ_PDO_MOTOR_STATES), true);
     } else {
-      roboteq_error_filter_->UpdateError(errors_filter_ids_.read_pdo_motor_states, false);
+      roboteq_error_filter_->UpdateError(
+        static_cast<std::size_t>(ErrorsFilterIds::READ_PDO_MOTOR_STATES), false);
     }
 
   } catch (const std::runtime_error & e) {
-    roboteq_error_filter_->UpdateError(errors_filter_ids_.read_pdo_motor_states, true);
+    roboteq_error_filter_->UpdateError(
+      static_cast<std::size_t>(ErrorsFilterIds::READ_PDO_MOTOR_STATES), true);
     RCLCPP_ERROR_STREAM(logger_, "Error when trying to read feedback: " << e.what());
-=======
-    // Other feedback values are read through SDO - it requires more time, so instead of
-    // reading all of them at once, every read cycle one value is updated, once all of them
-    // were read, sent feedback message is updated. As there are 8 values, the frequency of updates
-    // will be controller_frequency / 8
-    const bool finished_updates = motors_controller_->UpdateDriversState();
-
-    if (finished_updates) {
-      panther_system_ros_interface_.UpdateMsgDriversParameters(
-        motors_controller_->GetFrontData().GetDriverState(),
-        motors_controller_->GetRearData().GetDriverState());
-    }
-
-    roboteq_error_filter_->UpdateError(static_cast<std::size_t>(ErrorsFilterIds::READ_SDO), false);
-
-  } catch (const std::runtime_error & e) {
-    RCLCPP_ERROR_STREAM(logger_, "Error when trying to read drivers feedback: " << e.what());
-    roboteq_error_filter_->UpdateError(static_cast<std::size_t>(ErrorsFilterIds::READ_SDO), true);
->>>>>>> 00a33cd1
   }
 }
 
@@ -426,11 +391,11 @@
     CanErrors can_errors;
     can_errors.error = roboteq_error_filter_->IsError();
     can_errors.write_pdo_cmds_error =
-      roboteq_error_filter_->IsError(errors_filter_ids_.write_pdo_cmds);
-    can_errors.read_pdo_motor_states_error =
-      roboteq_error_filter_->IsError(errors_filter_ids_.read_pdo_motor_states);
-    can_errors.read_pdo_driver_state_error =
-      roboteq_error_filter_->IsError(errors_filter_ids_.read_pdo_driver_state);
+      roboteq_error_filter_->IsError(static_cast<std::size_t>(ErrorsFilterIds::WRITE_PDO_CMDS));
+    can_errors.read_pdo_motor_states_error = roboteq_error_filter_->IsError(
+      static_cast<std::size_t>(ErrorsFilterIds::READ_PDO_MOTOR_STATES));
+    can_errors.read_pdo_driver_state_error = roboteq_error_filter_->IsError(
+      static_cast<std::size_t>(ErrorsFilterIds::READ_PDO_DRIVER_STATE));
 
     can_errors.front_motor_states_data_timed_out =
       motors_controller_->GetFrontData().IsMotorStatesDataTimedOut();
@@ -467,54 +432,24 @@
       motors_controller_->GetRearData().IsDriverStateDataTimedOut()) {
       RCLCPP_ERROR_STREAM(
         logger_, "PDO data timeout: "
-<<<<<<< HEAD
                    << (motors_controller_->GetFrontData().IsDriverStateDataTimedOut() ? "front "
                                                                                       : "")
                    << (motors_controller_->GetRearData().IsDriverStateDataTimedOut() ? "rear"
                                                                                      : ""));
-      roboteq_error_filter_->UpdateError(errors_filter_ids_.read_pdo_driver_state, true);
+      roboteq_error_filter_->UpdateError(
+        static_cast<std::size_t>(ErrorsFilterIds::READ_PDO_DRIVER_STATE), true);
     } else {
-      roboteq_error_filter_->UpdateError(errors_filter_ids_.read_pdo_driver_state, false);
+      roboteq_error_filter_->UpdateError(
+        static_cast<std::size_t>(ErrorsFilterIds::READ_PDO_DRIVER_STATE), false);
     }
 
   } catch (const std::runtime_error & e) {
     RCLCPP_ERROR_STREAM(logger_, "Error when trying to read drivers feedback: " << e.what());
-    roboteq_error_filter_->UpdateError(errors_filter_ids_.read_pdo_driver_state, true);
-=======
-                   << (motors_controller_->GetFrontData().IsDataTimedOut() ? "front " : "")
-                   << (motors_controller_->GetRearData().IsDataTimedOut() ? "rear" : ""));
-      roboteq_error_filter_->UpdateError(static_cast<std::size_t>(ErrorsFilterIds::READ_PDO), true);
-    } else {
-      roboteq_error_filter_->UpdateError(
-        static_cast<std::size_t>(ErrorsFilterIds::READ_PDO), false);
-    }
-
-  } catch (const std::runtime_error & e) {
-    roboteq_error_filter_->UpdateError(static_cast<std::size_t>(ErrorsFilterIds::READ_PDO), true);
-    RCLCPP_ERROR_STREAM(logger_, "Error when trying to read feedback: " << e.what());
->>>>>>> 00a33cd1
-  }
-
-<<<<<<< HEAD
+    roboteq_error_filter_->UpdateError(
+      static_cast<std::size_t>(ErrorsFilterIds::READ_PDO_DRIVER_STATE), true);
+  }
+
   panther_system_ros_interface_.PublishDriverState();
-=======
-void PantherSystem::UpdateMsgErrors()
-{
-  CanErrors can_errors;
-  can_errors.error = roboteq_error_filter_->IsError();
-  can_errors.write_sdo_error =
-    roboteq_error_filter_->IsError(static_cast<std::size_t>(ErrorsFilterIds::WRITE_SDO));
-  can_errors.read_sdo_error =
-    roboteq_error_filter_->IsError(static_cast<std::size_t>(ErrorsFilterIds::READ_SDO));
-  can_errors.read_pdo_error =
-    roboteq_error_filter_->IsError(static_cast<std::size_t>(ErrorsFilterIds::READ_PDO));
-  can_errors.front_data_timed_out = motors_controller_->GetFrontData().IsDataTimedOut();
-  can_errors.rear_data_timed_out = motors_controller_->GetRearData().IsDataTimedOut();
-  can_errors.front_can_net_err = motors_controller_->GetFrontData().IsCanNetErr();
-  can_errors.rear_can_net_err = motors_controller_->GetRearData().IsCanNetErr();
-
-  panther_system_ros_interface_.UpdateMsgErrors(can_errors);
->>>>>>> 00a33cd1
 }
 
 return_type PantherSystem::read(
@@ -536,19 +471,12 @@
       motors_controller_->WriteSpeed(
         hw_commands_velocities_[0], hw_commands_velocities_[1], hw_commands_velocities_[2],
         hw_commands_velocities_[3]);
-<<<<<<< HEAD
-      roboteq_error_filter_->UpdateError(errors_filter_ids_.write_pdo_cmds, false);
+      roboteq_error_filter_->UpdateError(
+        static_cast<std::size_t>(ErrorsFilterIds::WRITE_PDO_CMDS), false);
     } catch (const std::runtime_error & e) {
       RCLCPP_ERROR_STREAM(logger_, "Error when trying to write commands: " << e.what());
-      roboteq_error_filter_->UpdateError(errors_filter_ids_.write_pdo_cmds, true);
-=======
-      roboteq_error_filter_->UpdateError(
-        static_cast<std::size_t>(ErrorsFilterIds::WRITE_SDO), false);
-    } catch (const std::runtime_error & e) {
-      RCLCPP_ERROR_STREAM(logger_, "Error when trying to write commands: " << e.what());
-      roboteq_error_filter_->UpdateError(
-        static_cast<std::size_t>(ErrorsFilterIds::WRITE_SDO), true);
->>>>>>> 00a33cd1
+      roboteq_error_filter_->UpdateError(
+        static_cast<std::size_t>(ErrorsFilterIds::WRITE_PDO_CMDS), true);
     }
   }
 
