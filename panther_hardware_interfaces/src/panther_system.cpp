--- conflicted
+++ resolved
@@ -479,14 +479,6 @@
     roboteq_error_filter_->UpdateError(ErrorsFilterIds::READ_PDO_DRIVER_STATE, true);
   }
 
-  panther_system_ros_interface_->PublishDriverState();
-}
-
-return_type PantherSystem::read(const rclcpp::Time & time, const rclcpp::Duration & /* period */)
-{
-  UpdateMotorsStates();
-
-<<<<<<< HEAD
   estop_ = ReadEStop();
   if (estop_) {
     RCLCPP_WARN_STREAM_THROTTLE(logger_, steady_clock_, 5000, "EStop active");
@@ -494,12 +486,16 @@
 
   panther_system_ros_interface_->PublishDriverState();
   panther_system_ros_interface_->PublishEstopStateIfChanged(estop_);
-=======
+}
+
+return_type PantherSystem::read(const rclcpp::Time & time, const rclcpp::Duration & /* period */)
+{
+  UpdateMotorsStates();
+
   if (time >= next_driver_state_update_time_) {
     UpdateDriverState();
     next_driver_state_update_time_ = time + driver_states_update_period_;
   }
->>>>>>> a540cf2b
 
   return return_type::OK;
 }
@@ -507,14 +503,6 @@
 return_type PantherSystem::write(
   const rclcpp::Time & /* time */, const rclcpp::Duration & /* period */)
 {
-<<<<<<< HEAD
-  last_commands_zero_ = AreVelocityCommandsNearZero();
-
-  // "soft" error - still there is communication over CAN with drivers, so publishing feedback is
-  // continued - hardware interface's onError isn't triggered estop is handled similarly - at the
-  // time of writing there wasn't a better approach to handling estop.
-  if (roboteq_error_filter_->IsError() && !estop_) {
-=======
   if (!roboteq_error_filter_->IsError()) {
     try {
       motors_controller_->SendSpeedCommands(
@@ -532,7 +520,6 @@
   // time of writing there wasn't a better approach to handling estop. Moved after
   // SendSpeedCommands, so that safety stop can be set just after write error happens.
   if (roboteq_error_filter_->IsError()) {
->>>>>>> a540cf2b
     if (!CheckIfSafetyStopActive()) {
       RCLCPP_ERROR(
         logger_,
@@ -562,15 +549,15 @@
             "Can't acquire mutex for writing commands - estop is being triggered");
         }
 
-        motors_controller_->WriteSpeed(
+        motors_controller_->SendSpeedCommands(
           hw_commands_velocities_[0], hw_commands_velocities_[1], hw_commands_velocities_[2],
           hw_commands_velocities_[3]);
       }
 
-      roboteq_error_filter_->UpdateError(ErrorsFilterIds::WRITE_SDO, false);
+      roboteq_error_filter_->UpdateError(ErrorsFilterIds::WRITE_PDO_CMDS, false);
     } catch (const std::runtime_error & e) {
       RCLCPP_ERROR_STREAM(logger_, "Error when trying to write commands: " << e.what());
-      roboteq_error_filter_->UpdateError(ErrorsFilterIds::WRITE_SDO, true);
+      roboteq_error_filter_->UpdateError(ErrorsFilterIds::WRITE_PDO_CMDS, true);
     }
   }
 
