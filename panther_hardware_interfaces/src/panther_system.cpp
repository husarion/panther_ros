// Copyright 2023 Husarion sp. z o.o.
//
// Licensed under the Apache License, Version 2.0 (the "License");
// you may not use this file except in compliance with the License.
// You may obtain a copy of the License at
//
//     http://www.apache.org/licenses/LICENSE-2.0
//
// Unless required by applicable law or agreed to in writing, software
// distributed under the License is distributed on an "AS IS" BASIS,
// WITHOUT WARRANTIES OR CONDITIONS OF ANY KIND, either express or implied.
// See the License for the specific language governing permissions and
// limitations under the License.

#include <panther_hardware_interfaces/panther_system.hpp>

#include <array>
#include <chrono>
#include <functional>
#include <limits>
#include <memory>
#include <stdexcept>
#include <string>
#include <vector>

#include <rclcpp/logging.hpp>

#include <hardware_interface/types/hardware_interface_type_values.hpp>

#include <panther_hardware_interfaces/utils.hpp>

// todo: add user variable to the script that will trigger DOUT4 instead of safety stop

namespace panther_hardware_interfaces
{

<<<<<<< HEAD
void PantherSystem::CheckJointSize() const
{
  if (info_.joints.size() != kJointsSize) {
    throw std::runtime_error(
      "Wrong number of joints defined: " + std::to_string(info_.joints.size()) + ", " +
      std::to_string(kJointsSize) + "expected.");
  }
}

void PantherSystem::SortAndCheckJointNames()
{
  // Sort joints names - later hw_states and hw_commands are accessed by static indexes, so it
  // is necessary to make sure that joints are in specific order and order of definitions in URDF
  // doesn't matter
  for (std::size_t i = 0; i < kJointsSize; i++) {
    std::size_t match_count = 0;

    for (std::size_t j = 0; j < kJointsSize; j++) {
      if (CheckIfJointNameContainValidSequence(info_.joints[j].name, joint_order_[i])) {
        joints_names_sorted_[i] = info_.joints[j].name;
        ++match_count;
      }
    }

    if (match_count != 1) {
      throw std::runtime_error(
        "There should be exactly one joint containing " + joint_order_[i] + ", " +
        std::to_string(match_count) + " found.");
    }
  }
}

void PantherSystem::SetInitialValues()
{
  // It isn't safe to set command to NaN - sometimes it could be interpreted as Inf (although it
  // shouldn't). In case of velocity, I think that setting the initial value to 0.0 is the best
  // option.
  hw_commands_velocities_.fill(0.0);

  hw_states_positions_.fill(std::numeric_limits<double>::quiet_NaN());
  hw_states_velocities_.fill(std::numeric_limits<double>::quiet_NaN());
  hw_states_efforts_.fill(std::numeric_limits<double>::quiet_NaN());
}

void PantherSystem::CheckInterfaces() const
{
  for (const hardware_interface::ComponentInfo & joint : info_.joints) {
    // Commands
    if (joint.command_interfaces.size() != 1) {
      throw std::runtime_error(
        "Joint " + joint.name + " has " + std::to_string(joint.command_interfaces.size()) +
        " command interfaces. 1 expected.");
    }

    if (joint.command_interfaces[0].name != hardware_interface::HW_IF_VELOCITY) {
      throw std::runtime_error(
        "Joint " + joint.name + " has " + joint.command_interfaces[0].name +
        " command interface. " + hardware_interface::HW_IF_VELOCITY + " expected.");
    }

    // States
    if (joint.state_interfaces.size() != 3) {
      throw std::runtime_error(
        "Joint " + joint.name + " has " + std::to_string(joint.state_interfaces.size()) +
        " state  " + (joint.state_interfaces.size() == 1 ? "interface." : "interfaces.") +
        " 3 expected.");
    }

    if (joint.state_interfaces[0].name != hardware_interface::HW_IF_POSITION) {
      throw std::runtime_error(
        "Joint " + joint.name + " has " + joint.state_interfaces[0].name +
        " as first state interface. " + hardware_interface::HW_IF_POSITION + " expected.");
    }

    if (joint.state_interfaces[1].name != hardware_interface::HW_IF_VELOCITY) {
      throw std::runtime_error(
        "Joint " + joint.name + " has " + joint.state_interfaces[1].name +
        " as second state interface. " + hardware_interface::HW_IF_VELOCITY + " expected.");
    }

    if (joint.state_interfaces[2].name != hardware_interface::HW_IF_EFFORT) {
      throw std::runtime_error(
        "Joint " + joint.name + " has " + joint.state_interfaces[2].name +
        " as third state interface. " + hardware_interface::HW_IF_EFFORT + " expected.");
    }
  }
}

void PantherSystem::ReadPantherVersion()
{
  panther_version_ = std::stof(info_.hardware_parameters["panther_version"]);
}

void PantherSystem::ReadDrivetrainSettings()
{
  drivetrain_settings_.motor_torque_constant =
    std::stof(info_.hardware_parameters["motor_torque_constant"]);
  drivetrain_settings_.gear_ratio = std::stof(info_.hardware_parameters["gear_ratio"]);
  drivetrain_settings_.gearbox_efficiency =
    std::stof(info_.hardware_parameters["gearbox_efficiency"]);
  drivetrain_settings_.encoder_resolution =
    std::stof(info_.hardware_parameters["encoder_resolution"]);
  drivetrain_settings_.max_rpm_motor_speed =
    std::stof(info_.hardware_parameters["max_rpm_motor_speed"]);
}

void PantherSystem::ReadCANopenSettings()
{
  canopen_settings_.can_interface_name = info_.hardware_parameters["can_interface_name"];
  canopen_settings_.master_can_id = std::stoi(info_.hardware_parameters["master_can_id"]);
  canopen_settings_.front_driver_can_id =
    std::stoi(info_.hardware_parameters["front_driver_can_id"]);
  canopen_settings_.rear_driver_can_id = std::stoi(info_.hardware_parameters["rear_driver_can_id"]);
  canopen_settings_.pdo_motor_states_timeout_ms =
    std::chrono::milliseconds(std::stoi(info_.hardware_parameters["pdo_motor_states_timeout_ms"]));
  canopen_settings_.pdo_driver_state_timeout_ms =
    std::chrono::milliseconds(std::stoi(info_.hardware_parameters["pdo_driver_state_timeout_ms"]));
  canopen_settings_.sdo_operation_timeout_ms =
    std::chrono::milliseconds(std::stoi(info_.hardware_parameters["sdo_operation_timeout_ms"]));
}

void PantherSystem::ReadInitializationActivationAttempts()
{
  max_roboteq_initialization_attempts_ =
    std::stoi(info_.hardware_parameters["max_roboteq_initialization_attempts"]);
  max_roboteq_activation_attempts_ =
    std::stoi(info_.hardware_parameters["max_roboteq_activation_attempts"]);
  max_safety_stop_attempts_ = std::stoi(info_.hardware_parameters["max_safety_stop_attempts"]);
}

void PantherSystem::ReadParametersAndCreateRoboteqErrorFilter()
{
  const unsigned max_write_pdo_cmds_errors_count =
    std::stoi(info_.hardware_parameters["max_write_pdo_cmds_errors_count"]);
  const unsigned max_read_pdo_motor_states_errors_count =
    std::stoi(info_.hardware_parameters["max_read_pdo_motor_states_errors_count"]);
  const unsigned max_read_pdo_driver_state_errors_count =
    std::stoi(info_.hardware_parameters["max_read_pdo_driver_state_errors_count"]);

  roboteq_error_filter_ = std::make_shared<RoboteqErrorFilter>(
    max_write_pdo_cmds_errors_count, max_read_pdo_motor_states_errors_count,
    max_read_pdo_driver_state_errors_count, 1);
}

=======
>>>>>>> 61fc9217
CallbackReturn PantherSystem::on_init(const hardware_interface::HardwareInfo & hardware_info)
{
  RCLCPP_INFO(logger_, "Initializing Panther System");

  if (hardware_interface::SystemInterface::on_init(hardware_info) != CallbackReturn::SUCCESS) {
    return CallbackReturn::ERROR;
  }

  try {
    CheckJointSize();
    SortAndCheckJointNames();
    SetInitialValues();
    CheckInterfaces();
  } catch (const std::runtime_error & e) {
    RCLCPP_FATAL_STREAM(logger_, "Exception during initialization: " << e.what());
    return CallbackReturn::ERROR;
  }

  try {
    ReadPantherVersion();
    ReadDrivetrainSettings();
    ReadCANopenSettings();
    ReadInitializationActivationAttempts();
    ReadParametersAndCreateRoboteqErrorFilter();
    ReadDriverStatesUpdateFrequency();
  } catch (const std::invalid_argument & e) {
    RCLCPP_FATAL(logger_, "One of the required hardware parameters was not defined");
    return CallbackReturn::ERROR;
  }

  return CallbackReturn::SUCCESS;
}

CallbackReturn PantherSystem::on_configure(const rclcpp_lifecycle::State &)
{
  RCLCPP_INFO(logger_, "Configuring Panther System");

  RCLCPP_INFO_STREAM(logger_, "Creating GPIO controller for Panther version: " << panther_version_);
  if (panther_version_ >= 1.2 - std::numeric_limits<float>::epsilon()) {
    gpio_controller_ = std::make_shared<GPIOControllerPTH12X>();
  } else {
    gpio_controller_ = std::make_shared<GPIOControllerPTH10X>();
  }

  gpio_controller_->Start();

  motors_controller_ = std::make_shared<MotorsController>(canopen_settings_, drivetrain_settings_);

  if (!OperationWithAttempts(
        std::bind(&MotorsController::Initialize, motors_controller_),
        max_roboteq_initialization_attempts_,
        std::bind(&MotorsController::Deinitialize, motors_controller_))) {
    RCLCPP_FATAL_STREAM(logger_, "Roboteq drivers initialization failed");
    return CallbackReturn::ERROR;
  }

  return CallbackReturn::SUCCESS;
}

CallbackReturn PantherSystem::on_cleanup(const rclcpp_lifecycle::State &)
{
  RCLCPP_INFO(logger_, "Cleaning up Panther System");

  motors_controller_->Deinitialize();
  motors_controller_.reset();

  gpio_controller_.reset();

  return CallbackReturn::SUCCESS;
}

CallbackReturn PantherSystem::on_activate(const rclcpp_lifecycle::State &)
{
  RCLCPP_INFO(logger_, "Activating Panther System");

  hw_commands_velocities_.fill(0.0);
  hw_states_positions_.fill(0.0);
  hw_states_velocities_.fill(0.0);
  hw_states_efforts_.fill(0.0);

  if (!OperationWithAttempts(
        std::bind(&MotorsController::Activate, motors_controller_),
        max_roboteq_activation_attempts_)) {
    RCLCPP_FATAL_STREAM(logger_, "Activation failed");
    return CallbackReturn::ERROR;
  }

  panther_system_ros_interface_ =
    std::make_shared<PantherSystemRosInterface>("panther_system_node");

  gpio_controller_->ConfigureGpioStateCallback(std::bind(
    &PantherSystemRosInterface::PublishGPIOState, panther_system_ros_interface_,
    std::placeholders::_1));

  panther_system_ros_interface_->AddSetBoolService(
    "~/motor_power_enable",
    std::bind(&GPIOControllerInterface::MotorsEnable, gpio_controller_, std::placeholders::_1));
  panther_system_ros_interface_->AddSetBoolService(
    "~/fan_enable",
    std::bind(&GPIOControllerInterface::FanEnable, gpio_controller_, std::placeholders::_1));
  panther_system_ros_interface_->AddSetBoolService(
    "~/aux_power_enable",
    std::bind(&GPIOControllerInterface::AUXEnable, gpio_controller_, std::placeholders::_1));
  panther_system_ros_interface_->AddSetBoolService(
    "~/digital_power_enable",
    std::bind(&GPIOControllerInterface::VDIGEnable, gpio_controller_, std::placeholders::_1));
  panther_system_ros_interface_->AddSetBoolService(
    "~/charger_enable",
    std::bind(&GPIOControllerInterface::ChargerEnable, gpio_controller_, std::placeholders::_1));

  panther_system_ros_interface_->AddTriggerService(
    "~/e_stop_trigger", std::bind(&PantherSystem::SetEStop, this));
  panther_system_ros_interface_->AddTriggerService(
    "~/e_stop_reset", std::bind(&PantherSystem::ResetEStop, this));

  panther_system_ros_interface_->InitializeAndPublishIOStateMsg(gpio_controller_, panther_version_);

  estop_ = ReadEStop();
  panther_system_ros_interface_->InitializeAndPublishEstopStateMsg(estop_);

  return CallbackReturn::SUCCESS;
}

CallbackReturn PantherSystem::on_deactivate(const rclcpp_lifecycle::State &)
{
  RCLCPP_INFO(logger_, "Deactivating Panther System");

  try {
    SetEStop();
  } catch (const std::runtime_error & e) {
    RCLCPP_ERROR_STREAM(logger_, "Deactivation failed: " << e.what());
    return CallbackReturn::ERROR;
  }

  panther_system_ros_interface_.reset();

  return CallbackReturn::SUCCESS;
}

CallbackReturn PantherSystem::on_shutdown(const rclcpp_lifecycle::State &)
{
  RCLCPP_INFO(logger_, "Shutting down Panther System");
  try {
    SetEStop();
  } catch (const std::runtime_error & e) {
    RCLCPP_ERROR_STREAM(logger_, "Shutdown failed: " << e.what());
    return CallbackReturn::ERROR;
  }

  panther_system_ros_interface_.reset();

  motors_controller_->Deinitialize();
  motors_controller_.reset();

  gpio_controller_.reset();

  return CallbackReturn::SUCCESS;
}

CallbackReturn PantherSystem::on_error(const rclcpp_lifecycle::State &)
{
  RCLCPP_INFO(logger_, "Handling Panther System error");

  if (!OperationWithAttempts(
        std::bind(&PantherSystem::SetEStop, this), max_safety_stop_attempts_)) {
    RCLCPP_FATAL_STREAM(logger_, "Setting safety stop failed");
    return CallbackReturn::ERROR;
  }

  panther_system_ros_interface_.reset();

  motors_controller_->Deinitialize();
  motors_controller_.reset();

  gpio_controller_.reset();

  return CallbackReturn::SUCCESS;
}

std::vector<StateInterface> PantherSystem::export_state_interfaces()
{
  std::vector<StateInterface> state_interfaces;
  for (std::size_t i = 0; i < kJointsSize; i++) {
    state_interfaces.emplace_back(StateInterface(
      joints_names_sorted_[i], hardware_interface::HW_IF_POSITION, &hw_states_positions_[i]));
    state_interfaces.emplace_back(StateInterface(
      joints_names_sorted_[i], hardware_interface::HW_IF_VELOCITY, &hw_states_velocities_[i]));
    state_interfaces.emplace_back(StateInterface(
      joints_names_sorted_[i], hardware_interface::HW_IF_EFFORT, &hw_states_efforts_[i]));
  }

  return state_interfaces;
}

std::vector<CommandInterface> PantherSystem::export_command_interfaces()
{
  std::vector<CommandInterface> command_interfaces;
  for (std::size_t i = 0; i < kJointsSize; i++) {
    command_interfaces.emplace_back(hardware_interface::CommandInterface(
      joints_names_sorted_[i], hardware_interface::HW_IF_VELOCITY, &hw_commands_velocities_[i]));
  }

  return command_interfaces;
}

return_type PantherSystem::read(const rclcpp::Time & time, const rclcpp::Duration & /* period */)
{
  UpdateMotorsStates();

  if (time >= next_driver_state_update_time_) {
    UpdatDriverState();
    panther_system_ros_interface_->PublishDriverState();
    next_driver_state_update_time_ = time + driver_states_update_period_;
  }

  return return_type::OK;
}

return_type PantherSystem::write(
  const rclcpp::Time & /* time */, const rclcpp::Duration & /* period */)
{
  // "soft" error - still there is communication over CAN with drivers, so publishing feedback is
  // continued, only commands are ignored
  if (!roboteq_error_filter_->IsError()) {
    SendCommands();
  } else {
    RCLCPP_WARN_STREAM_THROTTLE(
      logger_, steady_clock_, 5000, "Error detected, ignoring write commands");
  }

  if (roboteq_error_filter_->IsError()) {
    try {
      SendSafetyStopIfNotSet();
    } catch (const std::runtime_error & e) {
      RCLCPP_FATAL_STREAM(logger_, "Error when trying to turn on safety stop: " << e.what());
      return return_type::ERROR;
    }
  }

  return return_type::OK;
}

void PantherSystem::CheckJointSize() const
{
  if (info_.joints.size() != kJointsSize) {
    throw std::runtime_error(
      "Wrong number of joints defined: " + std::to_string(info_.joints.size()) + ", " +
      std::to_string(kJointsSize) + "expected.");
  }
}

void PantherSystem::SortAndCheckJointNames()
{
  // Sort joints names - later hw_states and hw_commands are accessed by static indexes, so it
  // is necessary to make sure that joints are in specific order and order of definitions in URDF
  // doesn't matter
  for (std::size_t i = 0; i < kJointsSize; i++) {
    std::size_t match_count = 0;

    for (std::size_t j = 0; j < kJointsSize; j++) {
      if (CheckIfJointNameContainValidSequence(info_.joints[j].name, joint_order_[i])) {
        joints_names_sorted_[i] = info_.joints[j].name;
        ++match_count;
      }
    }

    if (match_count != 1) {
      throw std::runtime_error(
        "There should be exactly one joint containing " + joint_order_[i] + ", " +
        std::to_string(match_count) + " found.");
    }
  }
<<<<<<< HEAD

  estop_ = ReadEStop();
  if (estop_) {
    RCLCPP_WARN_STREAM_THROTTLE(logger_, steady_clock_, 5000, "EStop active");
  }

  panther_system_ros_interface_->PublishDriverState();
  panther_system_ros_interface_->PublishEstopStateIfChanged(estop_);
=======
>>>>>>> 61fc9217
}

void PantherSystem::SetInitialValues()
{
  // It isn't safe to set command to NaN - sometimes it could be interpreted as Inf (although it
  // shouldn't). In case of velocity, I think that setting the initial value to 0.0 is the best
  // option.
  hw_commands_velocities_.fill(0.0);

  hw_states_positions_.fill(std::numeric_limits<double>::quiet_NaN());
  hw_states_velocities_.fill(std::numeric_limits<double>::quiet_NaN());
  hw_states_efforts_.fill(std::numeric_limits<double>::quiet_NaN());
}

void PantherSystem::CheckInterfaces() const
{
  for (const hardware_interface::ComponentInfo & joint : info_.joints) {
    // Commands
    if (joint.command_interfaces.size() != 1) {
      throw std::runtime_error(
        "Joint " + joint.name + " has " + std::to_string(joint.command_interfaces.size()) +
        " command interfaces. 1 expected.");
    }

<<<<<<< HEAD
  // "soft" error - still there is communication over CAN with drivers, so publishing feedback is
  // continued - hardware interface's onError isn't triggered estop is handled similarly - at the
  // time of writing there wasn't a better approach to handling estop. Moved after
  // SendSpeedCommands, so that safety stop can be set just after write error happens.
  if (roboteq_error_filter_->IsError()) {
    if (!CheckIfSafetyStopActive()) {
      RCLCPP_ERROR(
        logger_,
        "Error detected and at least on of the channels is not in the safety stop state, sending "
        "safety stop request...");
      // 0 command is set with safety stop
      try {
        SetEStop();
      } catch (const std::runtime_error & e) {
        RCLCPP_FATAL_STREAM(logger_, "Error when trying to turn on safety stop: " << e.what());
        return return_type::ERROR;
      }
=======
    if (joint.command_interfaces[0].name != hardware_interface::HW_IF_VELOCITY) {
      throw std::runtime_error(
        "Joint " + joint.name + " has " + joint.command_interfaces[0].name +
        " command interface. " + hardware_interface::HW_IF_VELOCITY + " expected.");
>>>>>>> 61fc9217
    }

    // States
    if (joint.state_interfaces.size() != 3) {
      throw std::runtime_error(
        "Joint " + joint.name + " has " + std::to_string(joint.state_interfaces.size()) +
        " state  " + (joint.state_interfaces.size() == 1 ? "interface." : "interfaces.") +
        " 3 expected.");
    }

    if (joint.state_interfaces[0].name != hardware_interface::HW_IF_POSITION) {
      throw std::runtime_error(
        "Joint " + joint.name + " has " + joint.state_interfaces[0].name +
        " as first state interface. " + hardware_interface::HW_IF_POSITION + " expected.");
    }

    if (joint.state_interfaces[1].name != hardware_interface::HW_IF_VELOCITY) {
      throw std::runtime_error(
        "Joint " + joint.name + " has " + joint.state_interfaces[1].name +
        " as second state interface. " + hardware_interface::HW_IF_VELOCITY + " expected.");
    }

    if (joint.state_interfaces[2].name != hardware_interface::HW_IF_EFFORT) {
      throw std::runtime_error(
        "Joint " + joint.name + " has " + joint.state_interfaces[2].name +
        " as third state interface. " + hardware_interface::HW_IF_EFFORT + " expected.");
    }
  }
}

<<<<<<< HEAD
  if (!estop_) {
    try {
      {
        std::unique_lock<std::mutex> motor_controller_write_lck(
          motor_controller_write_mtx_, std::defer_lock);
        if (!motor_controller_write_lck.try_lock()) {
          throw std::runtime_error(
            "Can't acquire mutex for writing commands - estop is being triggered");
        }

        motors_controller_->SendSpeedCommands(
          hw_commands_velocities_[0], hw_commands_velocities_[1], hw_commands_velocities_[2],
          hw_commands_velocities_[3]);
      }

      roboteq_error_filter_->UpdateError(ErrorsFilterIds::WRITE_PDO_CMDS, false);
    } catch (const std::runtime_error & e) {
      RCLCPP_ERROR_STREAM(logger_, "Error when trying to write commands: " << e.what());
      roboteq_error_filter_->UpdateError(ErrorsFilterIds::WRITE_PDO_CMDS, true);
    }
  }

  return return_type::OK;
=======
void PantherSystem::ReadDrivetrainSettings()
{
  drivetrain_settings_.motor_torque_constant =
    std::stof(info_.hardware_parameters["motor_torque_constant"]);
  drivetrain_settings_.gear_ratio = std::stof(info_.hardware_parameters["gear_ratio"]);
  drivetrain_settings_.gearbox_efficiency =
    std::stof(info_.hardware_parameters["gearbox_efficiency"]);
  drivetrain_settings_.encoder_resolution =
    std::stof(info_.hardware_parameters["encoder_resolution"]);
  drivetrain_settings_.max_rpm_motor_speed =
    std::stof(info_.hardware_parameters["max_rpm_motor_speed"]);
>>>>>>> 61fc9217
}

void PantherSystem::ReadCANopenSettings()
{
  canopen_settings_.can_interface_name = info_.hardware_parameters["can_interface_name"];
  canopen_settings_.master_can_id = std::stoi(info_.hardware_parameters["master_can_id"]);
  canopen_settings_.front_driver_can_id =
    std::stoi(info_.hardware_parameters["front_driver_can_id"]);
  canopen_settings_.rear_driver_can_id = std::stoi(info_.hardware_parameters["rear_driver_can_id"]);
  canopen_settings_.pdo_motor_states_timeout_ms =
    std::chrono::milliseconds(std::stoi(info_.hardware_parameters["pdo_motor_states_timeout_ms"]));
  canopen_settings_.pdo_driver_state_timeout_ms =
    std::chrono::milliseconds(std::stoi(info_.hardware_parameters["pdo_driver_state_timeout_ms"]));
  canopen_settings_.sdo_operation_timeout_ms =
    std::chrono::milliseconds(std::stoi(info_.hardware_parameters["sdo_operation_timeout_ms"]));
}

void PantherSystem::ReadInitializationActivationAttempts()
{
  max_roboteq_initialization_attempts_ =
    std::stoi(info_.hardware_parameters["max_roboteq_initialization_attempts"]);
  max_roboteq_activation_attempts_ =
    std::stoi(info_.hardware_parameters["max_roboteq_activation_attempts"]);
  max_safety_stop_attempts_ = std::stoi(info_.hardware_parameters["max_safety_stop_attempts"]);
}

void PantherSystem::ReadParametersAndCreateRoboteqErrorFilter()
{
  const unsigned max_write_pdo_cmds_errors_count =
    std::stoi(info_.hardware_parameters["max_write_pdo_cmds_errors_count"]);
  const unsigned max_read_pdo_motor_states_errors_count =
    std::stoi(info_.hardware_parameters["max_read_pdo_motor_states_errors_count"]);
  const unsigned max_read_pdo_driver_state_errors_count =
    std::stoi(info_.hardware_parameters["max_read_pdo_driver_state_errors_count"]);

  roboteq_error_filter_ = std::make_shared<RoboteqErrorFilter>(
    max_write_pdo_cmds_errors_count, max_read_pdo_motor_states_errors_count,
    max_read_pdo_driver_state_errors_count, 1);
}

void PantherSystem::ReadDriverStatesUpdateFrequency()
{
  const float driver_states_update_frequency =
    std::stof(info_.hardware_parameters["driver_states_update_frequency"]);
  driver_states_update_period_ =
    rclcpp::Duration::from_seconds(1.0f / driver_states_update_frequency);
}

void PantherSystem::UpdateMotorsStates()
{
  try {
    motors_controller_->UpdateMotorsStates();
    UpdateHwStates();
    UpdateMotorsStatesDataTimedOut();
  } catch (const std::runtime_error & e) {
    roboteq_error_filter_->UpdateError(ErrorsFilterIds::READ_PDO_MOTOR_STATES, true);
    RCLCPP_WARN_STREAM(logger_, "Error when trying to read motors states: " << e.what());
  }
}

void PantherSystem::UpdatDriverState()
{
  try {
    motors_controller_->UpdateDriversState();
    UpdateDriverStateMsg();
    UpdateFlagErrors();
    UpdateDriverStateDataTimedOut();
  } catch (const std::runtime_error & e) {
    RCLCPP_WARN_STREAM(logger_, "Error when trying to read drivers states: " << e.what());
    roboteq_error_filter_->UpdateError(ErrorsFilterIds::READ_PDO_DRIVER_STATE, true);
  }
}

void PantherSystem::UpdateHwStates()
{
  const auto front = motors_controller_->GetFrontData();
  const auto rear = motors_controller_->GetRearData();

  const auto fl = front.GetLeftMotorState();
  const auto fr = front.GetRightMotorState();
  const auto rl = rear.GetLeftMotorState();
  const auto rr = rear.GetRightMotorState();

  hw_states_positions_[0] = fl.GetPosition();
  hw_states_positions_[1] = fr.GetPosition();
  hw_states_positions_[2] = rl.GetPosition();
  hw_states_positions_[3] = rr.GetPosition();

  hw_states_velocities_[0] = fl.GetVelocity();
  hw_states_velocities_[1] = fr.GetVelocity();
  hw_states_velocities_[2] = rl.GetVelocity();
  hw_states_velocities_[3] = rr.GetVelocity();

  hw_states_efforts_[0] = fl.GetTorque();
  hw_states_efforts_[1] = fr.GetTorque();
  hw_states_efforts_[2] = rl.GetTorque();
  hw_states_efforts_[3] = rr.GetTorque();
}

<<<<<<< HEAD
void PantherSystem::SetEStop()
{
  RCLCPP_INFO(logger_, "Setting estop");
  bool gpio_controller_error = false;

  try {
    gpio_controller_->EStopTrigger();
  } catch (const std::runtime_error & e) {
    RCLCPP_ERROR_STREAM(logger_, "Error when trying to set safety stop using GPIO: " << e.what());
    gpio_controller_error = true;
  }

  try {
    {
      std::lock_guard<std::mutex> lck_g(motor_controller_write_mtx_);
      motors_controller_->TurnOnSafetyStop();
    }
  } catch (const std::runtime_error & e) {
    RCLCPP_ERROR_STREAM(
      logger_, "Error when trying to set safety stop using CAN command: " << e.what());
    if (gpio_controller_error) {
      RCLCPP_ERROR_STREAM(logger_, "Both attempts at setting estop failed");
      throw std::runtime_error("Both attempts at setting estop failed");
    }
  }

  estop_ = true;
}

void PantherSystem::ResetEStop()
{
  RCLCPP_INFO(logger_, "Resetting estop");

  // On side of the motors controller safety stop is reset by sending 0.0 commands
  if (!last_commands_zero_) {
    RCLCPP_ERROR(
      logger_,
      "Can't reset estop - last velocity commands are different than zero. Make sure that your "
      "controller sends zero commands before trying to reset estop.");
    throw std::runtime_error(
      "Can't reset estop - last velocity commands are different than zero. Make sure that your "
      "controller sends zero commands before trying to reset estop.");
  }

  try {
    gpio_controller_->EStopReset();
  } catch (const std::runtime_error & e) {
    RCLCPP_ERROR_STREAM(logger_, "Error when trying to reset estop using GPIO: " << e.what());
    throw e;
  }

  roboteq_error_filter_->SetClearErrorsFlag();
  estop_ = false;
}

bool PantherSystem::ReadEStop()
{
  if (panther_version_ >= 1.2 - std::numeric_limits<float>::epsilon()) {
    // TODO: it has reversed logic
    return !gpio_controller_->IsPinActive(panther_gpiod::GPIOPin::E_STOP_RESET);
  } else {
    // For older panther versions there is no hardware EStop
    return estop_;
  }
}

bool PantherSystem::AreVelocityCommandsNearZero()
{
  for (const auto & cmd : hw_commands_velocities_) {
    if (std::abs(cmd) > std::numeric_limits<double>::epsilon()) {
      return false;
    }
  }
  return true;
=======
void PantherSystem::UpdateMotorsStatesDataTimedOut()
{
  if (
    motors_controller_->GetFrontData().IsMotorStatesDataTimedOut() ||
    motors_controller_->GetRearData().IsMotorStatesDataTimedOut()) {
    RCLCPP_WARN_STREAM(
      logger_, (motors_controller_->GetFrontData().IsMotorStatesDataTimedOut() ? "Front " : "")
                 << (motors_controller_->GetRearData().IsMotorStatesDataTimedOut() ? "Rear " : "")
                 << "PDO motor state data timeout");
    roboteq_error_filter_->UpdateError(ErrorsFilterIds::READ_PDO_MOTOR_STATES, true);
  } else {
    roboteq_error_filter_->UpdateError(ErrorsFilterIds::READ_PDO_MOTOR_STATES, false);
  }
}

void PantherSystem::UpdateDriverStateMsg()
{
  panther_system_ros_interface_->UpdateMsgDriversStates(
    motors_controller_->GetFrontData().GetDriverState(),
    motors_controller_->GetRearData().GetDriverState());

  panther_system_ros_interface_->UpdateMsgErrorFlags(
    motors_controller_->GetFrontData(), motors_controller_->GetRearData());

  CANErrors can_errors;
  can_errors.error = roboteq_error_filter_->IsError();
  can_errors.write_pdo_cmds_error = roboteq_error_filter_->IsError(ErrorsFilterIds::WRITE_PDO_CMDS);
  can_errors.read_pdo_motor_states_error =
    roboteq_error_filter_->IsError(ErrorsFilterIds::READ_PDO_MOTOR_STATES);
  can_errors.read_pdo_driver_state_error =
    roboteq_error_filter_->IsError(ErrorsFilterIds::READ_PDO_DRIVER_STATE);

  can_errors.front_motor_states_data_timed_out =
    motors_controller_->GetFrontData().IsMotorStatesDataTimedOut();
  can_errors.rear_motor_states_data_timed_out =
    motors_controller_->GetRearData().IsMotorStatesDataTimedOut();

  can_errors.front_driver_state_data_timed_out =
    motors_controller_->GetFrontData().IsDriverStateDataTimedOut();
  can_errors.rear_driver_state_data_timed_out =
    motors_controller_->GetRearData().IsDriverStateDataTimedOut();

  can_errors.front_can_net_err = motors_controller_->GetFrontData().IsCANNetErr();
  can_errors.rear_can_net_err = motors_controller_->GetRearData().IsCANNetErr();

  panther_system_ros_interface_->UpdateMsgErrors(can_errors);
}

void PantherSystem::UpdateFlagErrors()
{
  if (
    motors_controller_->GetFrontData().IsFlagError() ||
    motors_controller_->GetRearData().IsFlagError()) {
    RCLCPP_WARN_STREAM_THROTTLE(
      logger_, steady_clock_, 5000,
      "Error state on one of the drivers:\n"
        << "\tFront: " << motors_controller_->GetFrontData().GetFlagErrorLog()
        << "\tRear: " << motors_controller_->GetRearData().GetFlagErrorLog());
    roboteq_error_filter_->UpdateError(ErrorsFilterIds::ROBOTEQ_DRIVER, true);
  } else {
    roboteq_error_filter_->UpdateError(ErrorsFilterIds::ROBOTEQ_DRIVER, false);
  }
}

void PantherSystem::UpdateDriverStateDataTimedOut()
{
  if (
    motors_controller_->GetFrontData().IsDriverStateDataTimedOut() ||
    motors_controller_->GetRearData().IsDriverStateDataTimedOut()) {
    RCLCPP_WARN_STREAM(
      logger_, (motors_controller_->GetFrontData().IsDriverStateDataTimedOut() ? "Front " : "")
                 << (motors_controller_->GetRearData().IsDriverStateDataTimedOut() ? "Rear " : "")
                 << "PDO driver state timeout");
    roboteq_error_filter_->UpdateError(ErrorsFilterIds::READ_PDO_DRIVER_STATE, true);
  } else {
    roboteq_error_filter_->UpdateError(ErrorsFilterIds::READ_PDO_DRIVER_STATE, false);
  }
}

void PantherSystem::SendCommands()
{
  try {
    motors_controller_->SendSpeedCommands(
      hw_commands_velocities_[0], hw_commands_velocities_[1], hw_commands_velocities_[2],
      hw_commands_velocities_[3]);
    roboteq_error_filter_->UpdateError(ErrorsFilterIds::WRITE_PDO_CMDS, false);
  } catch (const std::runtime_error & e) {
    RCLCPP_WARN_STREAM(logger_, "Error when trying to write commands: " << e.what());
    roboteq_error_filter_->UpdateError(ErrorsFilterIds::WRITE_PDO_CMDS, true);
  }
}

void PantherSystem::SendSafetyStopIfNotSet()
{
  if (!CheckIfSafetyStopActive()) {
    RCLCPP_ERROR(
      logger_,
      "Error detected and at least on of the channels is not in the safety stop state, sending "
      "safety stop request...");
    // 0 command is set with safety stop
    try {
      motors_controller_->TurnOnSafetyStop();
    } catch (const std::runtime_error & e) {
      throw e;
    }
  }
}

bool PantherSystem::CheckIfSafetyStopActive()
{
  const auto & front_data = motors_controller_->GetFrontData();
  const auto & rear_data = motors_controller_->GetRearData();
  return front_data.GetLeftRuntimeError().GetMessage().safety_stop_active &&
         front_data.GetRightRuntimeError().GetMessage().safety_stop_active &&
         rear_data.GetLeftRuntimeError().GetMessage().safety_stop_active &&
         rear_data.GetRightRuntimeError().GetMessage().safety_stop_active;
>>>>>>> 61fc9217
}

}  // namespace panther_hardware_interfaces

#include "pluginlib/class_list_macros.hpp"
PLUGINLIB_EXPORT_CLASS(
  panther_hardware_interfaces::PantherSystem, hardware_interface::SystemInterface)<|MERGE_RESOLUTION|>--- conflicted
+++ resolved
@@ -34,153 +34,6 @@
 namespace panther_hardware_interfaces
 {
 
-<<<<<<< HEAD
-void PantherSystem::CheckJointSize() const
-{
-  if (info_.joints.size() != kJointsSize) {
-    throw std::runtime_error(
-      "Wrong number of joints defined: " + std::to_string(info_.joints.size()) + ", " +
-      std::to_string(kJointsSize) + "expected.");
-  }
-}
-
-void PantherSystem::SortAndCheckJointNames()
-{
-  // Sort joints names - later hw_states and hw_commands are accessed by static indexes, so it
-  // is necessary to make sure that joints are in specific order and order of definitions in URDF
-  // doesn't matter
-  for (std::size_t i = 0; i < kJointsSize; i++) {
-    std::size_t match_count = 0;
-
-    for (std::size_t j = 0; j < kJointsSize; j++) {
-      if (CheckIfJointNameContainValidSequence(info_.joints[j].name, joint_order_[i])) {
-        joints_names_sorted_[i] = info_.joints[j].name;
-        ++match_count;
-      }
-    }
-
-    if (match_count != 1) {
-      throw std::runtime_error(
-        "There should be exactly one joint containing " + joint_order_[i] + ", " +
-        std::to_string(match_count) + " found.");
-    }
-  }
-}
-
-void PantherSystem::SetInitialValues()
-{
-  // It isn't safe to set command to NaN - sometimes it could be interpreted as Inf (although it
-  // shouldn't). In case of velocity, I think that setting the initial value to 0.0 is the best
-  // option.
-  hw_commands_velocities_.fill(0.0);
-
-  hw_states_positions_.fill(std::numeric_limits<double>::quiet_NaN());
-  hw_states_velocities_.fill(std::numeric_limits<double>::quiet_NaN());
-  hw_states_efforts_.fill(std::numeric_limits<double>::quiet_NaN());
-}
-
-void PantherSystem::CheckInterfaces() const
-{
-  for (const hardware_interface::ComponentInfo & joint : info_.joints) {
-    // Commands
-    if (joint.command_interfaces.size() != 1) {
-      throw std::runtime_error(
-        "Joint " + joint.name + " has " + std::to_string(joint.command_interfaces.size()) +
-        " command interfaces. 1 expected.");
-    }
-
-    if (joint.command_interfaces[0].name != hardware_interface::HW_IF_VELOCITY) {
-      throw std::runtime_error(
-        "Joint " + joint.name + " has " + joint.command_interfaces[0].name +
-        " command interface. " + hardware_interface::HW_IF_VELOCITY + " expected.");
-    }
-
-    // States
-    if (joint.state_interfaces.size() != 3) {
-      throw std::runtime_error(
-        "Joint " + joint.name + " has " + std::to_string(joint.state_interfaces.size()) +
-        " state  " + (joint.state_interfaces.size() == 1 ? "interface." : "interfaces.") +
-        " 3 expected.");
-    }
-
-    if (joint.state_interfaces[0].name != hardware_interface::HW_IF_POSITION) {
-      throw std::runtime_error(
-        "Joint " + joint.name + " has " + joint.state_interfaces[0].name +
-        " as first state interface. " + hardware_interface::HW_IF_POSITION + " expected.");
-    }
-
-    if (joint.state_interfaces[1].name != hardware_interface::HW_IF_VELOCITY) {
-      throw std::runtime_error(
-        "Joint " + joint.name + " has " + joint.state_interfaces[1].name +
-        " as second state interface. " + hardware_interface::HW_IF_VELOCITY + " expected.");
-    }
-
-    if (joint.state_interfaces[2].name != hardware_interface::HW_IF_EFFORT) {
-      throw std::runtime_error(
-        "Joint " + joint.name + " has " + joint.state_interfaces[2].name +
-        " as third state interface. " + hardware_interface::HW_IF_EFFORT + " expected.");
-    }
-  }
-}
-
-void PantherSystem::ReadPantherVersion()
-{
-  panther_version_ = std::stof(info_.hardware_parameters["panther_version"]);
-}
-
-void PantherSystem::ReadDrivetrainSettings()
-{
-  drivetrain_settings_.motor_torque_constant =
-    std::stof(info_.hardware_parameters["motor_torque_constant"]);
-  drivetrain_settings_.gear_ratio = std::stof(info_.hardware_parameters["gear_ratio"]);
-  drivetrain_settings_.gearbox_efficiency =
-    std::stof(info_.hardware_parameters["gearbox_efficiency"]);
-  drivetrain_settings_.encoder_resolution =
-    std::stof(info_.hardware_parameters["encoder_resolution"]);
-  drivetrain_settings_.max_rpm_motor_speed =
-    std::stof(info_.hardware_parameters["max_rpm_motor_speed"]);
-}
-
-void PantherSystem::ReadCANopenSettings()
-{
-  canopen_settings_.can_interface_name = info_.hardware_parameters["can_interface_name"];
-  canopen_settings_.master_can_id = std::stoi(info_.hardware_parameters["master_can_id"]);
-  canopen_settings_.front_driver_can_id =
-    std::stoi(info_.hardware_parameters["front_driver_can_id"]);
-  canopen_settings_.rear_driver_can_id = std::stoi(info_.hardware_parameters["rear_driver_can_id"]);
-  canopen_settings_.pdo_motor_states_timeout_ms =
-    std::chrono::milliseconds(std::stoi(info_.hardware_parameters["pdo_motor_states_timeout_ms"]));
-  canopen_settings_.pdo_driver_state_timeout_ms =
-    std::chrono::milliseconds(std::stoi(info_.hardware_parameters["pdo_driver_state_timeout_ms"]));
-  canopen_settings_.sdo_operation_timeout_ms =
-    std::chrono::milliseconds(std::stoi(info_.hardware_parameters["sdo_operation_timeout_ms"]));
-}
-
-void PantherSystem::ReadInitializationActivationAttempts()
-{
-  max_roboteq_initialization_attempts_ =
-    std::stoi(info_.hardware_parameters["max_roboteq_initialization_attempts"]);
-  max_roboteq_activation_attempts_ =
-    std::stoi(info_.hardware_parameters["max_roboteq_activation_attempts"]);
-  max_safety_stop_attempts_ = std::stoi(info_.hardware_parameters["max_safety_stop_attempts"]);
-}
-
-void PantherSystem::ReadParametersAndCreateRoboteqErrorFilter()
-{
-  const unsigned max_write_pdo_cmds_errors_count =
-    std::stoi(info_.hardware_parameters["max_write_pdo_cmds_errors_count"]);
-  const unsigned max_read_pdo_motor_states_errors_count =
-    std::stoi(info_.hardware_parameters["max_read_pdo_motor_states_errors_count"]);
-  const unsigned max_read_pdo_driver_state_errors_count =
-    std::stoi(info_.hardware_parameters["max_read_pdo_driver_state_errors_count"]);
-
-  roboteq_error_filter_ = std::make_shared<RoboteqErrorFilter>(
-    max_write_pdo_cmds_errors_count, max_read_pdo_motor_states_errors_count,
-    max_read_pdo_driver_state_errors_count, 1);
-}
-
-=======
->>>>>>> 61fc9217
 CallbackReturn PantherSystem::on_init(const hardware_interface::HardwareInfo & hardware_info)
 {
   RCLCPP_INFO(logger_, "Initializing Panther System");
@@ -205,7 +58,12 @@
     ReadCANopenSettings();
     ReadInitializationActivationAttempts();
     ReadParametersAndCreateRoboteqErrorFilter();
-    ReadDriverStatesUpdateFrequency();
+
+    const float driver_states_update_frequency =
+      std::stof(info_.hardware_parameters["driver_states_update_frequency"]);
+    driver_states_update_period_ =
+      rclcpp::Duration::from_seconds(1.0f / driver_states_update_frequency);
+
   } catch (const std::invalid_argument & e) {
     RCLCPP_FATAL(logger_, "One of the required hardware parameters was not defined");
     return CallbackReturn::ERROR;
@@ -260,6 +118,8 @@
   hw_states_positions_.fill(0.0);
   hw_states_velocities_.fill(0.0);
   hw_states_efforts_.fill(0.0);
+
+  RCLCPP_INFO(logger_, "Activating Roboteq drivers");
 
   if (!OperationWithAttempts(
         std::bind(&MotorsController::Activate, motors_controller_),
@@ -390,6 +250,12 @@
 {
   UpdateMotorsStates();
 
+  estop_ = ReadEStop();
+  if (estop_) {
+    RCLCPP_WARN_STREAM_THROTTLE(logger_, steady_clock_, 5000, "EStop active");
+  }
+  panther_system_ros_interface_->PublishEstopStateIfChanged(estop_);
+
   if (time >= next_driver_state_update_time_) {
     UpdatDriverState();
     panther_system_ros_interface_->PublishDriverState();
@@ -402,16 +268,9 @@
 return_type PantherSystem::write(
   const rclcpp::Time & /* time */, const rclcpp::Duration & /* period */)
 {
-  // "soft" error - still there is communication over CAN with drivers, so publishing feedback is
-  // continued, only commands are ignored
-  if (!roboteq_error_filter_->IsError()) {
-    SendCommands();
-  } else {
-    RCLCPP_WARN_STREAM_THROTTLE(
-      logger_, steady_clock_, 5000, "Error detected, ignoring write commands");
-  }
-
-  if (roboteq_error_filter_->IsError()) {
+  last_commands_zero_ = AreVelocityCommandsNearZero();
+
+  if (roboteq_error_filter_->IsError() && !estop_) {
     try {
       SendSafetyStopIfNotSet();
     } catch (const std::runtime_error & e) {
@@ -420,6 +279,12 @@
     }
   }
 
+  // "soft" error - still there is communication over CAN with drivers, so publishing feedback is
+  // continued, only commands are ignored
+  if (!estop_) {
+    SendCommands();
+  }
+
   return return_type::OK;
 }
 
@@ -453,17 +318,6 @@
         std::to_string(match_count) + " found.");
     }
   }
-<<<<<<< HEAD
-
-  estop_ = ReadEStop();
-  if (estop_) {
-    RCLCPP_WARN_STREAM_THROTTLE(logger_, steady_clock_, 5000, "EStop active");
-  }
-
-  panther_system_ros_interface_->PublishDriverState();
-  panther_system_ros_interface_->PublishEstopStateIfChanged(estop_);
-=======
->>>>>>> 61fc9217
 }
 
 void PantherSystem::SetInitialValues()
@@ -488,30 +342,10 @@
         " command interfaces. 1 expected.");
     }
 
-<<<<<<< HEAD
-  // "soft" error - still there is communication over CAN with drivers, so publishing feedback is
-  // continued - hardware interface's onError isn't triggered estop is handled similarly - at the
-  // time of writing there wasn't a better approach to handling estop. Moved after
-  // SendSpeedCommands, so that safety stop can be set just after write error happens.
-  if (roboteq_error_filter_->IsError()) {
-    if (!CheckIfSafetyStopActive()) {
-      RCLCPP_ERROR(
-        logger_,
-        "Error detected and at least on of the channels is not in the safety stop state, sending "
-        "safety stop request...");
-      // 0 command is set with safety stop
-      try {
-        SetEStop();
-      } catch (const std::runtime_error & e) {
-        RCLCPP_FATAL_STREAM(logger_, "Error when trying to turn on safety stop: " << e.what());
-        return return_type::ERROR;
-      }
-=======
     if (joint.command_interfaces[0].name != hardware_interface::HW_IF_VELOCITY) {
       throw std::runtime_error(
         "Joint " + joint.name + " has " + joint.command_interfaces[0].name +
         " command interface. " + hardware_interface::HW_IF_VELOCITY + " expected.");
->>>>>>> 61fc9217
     }
 
     // States
@@ -542,31 +376,11 @@
   }
 }
 
-<<<<<<< HEAD
-  if (!estop_) {
-    try {
-      {
-        std::unique_lock<std::mutex> motor_controller_write_lck(
-          motor_controller_write_mtx_, std::defer_lock);
-        if (!motor_controller_write_lck.try_lock()) {
-          throw std::runtime_error(
-            "Can't acquire mutex for writing commands - estop is being triggered");
-        }
-
-        motors_controller_->SendSpeedCommands(
-          hw_commands_velocities_[0], hw_commands_velocities_[1], hw_commands_velocities_[2],
-          hw_commands_velocities_[3]);
-      }
-
-      roboteq_error_filter_->UpdateError(ErrorsFilterIds::WRITE_PDO_CMDS, false);
-    } catch (const std::runtime_error & e) {
-      RCLCPP_ERROR_STREAM(logger_, "Error when trying to write commands: " << e.what());
-      roboteq_error_filter_->UpdateError(ErrorsFilterIds::WRITE_PDO_CMDS, true);
-    }
-  }
-
-  return return_type::OK;
-=======
+void PantherSystem::ReadPantherVersion()
+{
+  panther_version_ = std::stof(info_.hardware_parameters["panther_version"]);
+}
+
 void PantherSystem::ReadDrivetrainSettings()
 {
   drivetrain_settings_.motor_torque_constant =
@@ -578,7 +392,6 @@
     std::stof(info_.hardware_parameters["encoder_resolution"]);
   drivetrain_settings_.max_rpm_motor_speed =
     std::stof(info_.hardware_parameters["max_rpm_motor_speed"]);
->>>>>>> 61fc9217
 }
 
 void PantherSystem::ReadCANopenSettings()
@@ -678,82 +491,6 @@
   hw_states_efforts_[3] = rr.GetTorque();
 }
 
-<<<<<<< HEAD
-void PantherSystem::SetEStop()
-{
-  RCLCPP_INFO(logger_, "Setting estop");
-  bool gpio_controller_error = false;
-
-  try {
-    gpio_controller_->EStopTrigger();
-  } catch (const std::runtime_error & e) {
-    RCLCPP_ERROR_STREAM(logger_, "Error when trying to set safety stop using GPIO: " << e.what());
-    gpio_controller_error = true;
-  }
-
-  try {
-    {
-      std::lock_guard<std::mutex> lck_g(motor_controller_write_mtx_);
-      motors_controller_->TurnOnSafetyStop();
-    }
-  } catch (const std::runtime_error & e) {
-    RCLCPP_ERROR_STREAM(
-      logger_, "Error when trying to set safety stop using CAN command: " << e.what());
-    if (gpio_controller_error) {
-      RCLCPP_ERROR_STREAM(logger_, "Both attempts at setting estop failed");
-      throw std::runtime_error("Both attempts at setting estop failed");
-    }
-  }
-
-  estop_ = true;
-}
-
-void PantherSystem::ResetEStop()
-{
-  RCLCPP_INFO(logger_, "Resetting estop");
-
-  // On side of the motors controller safety stop is reset by sending 0.0 commands
-  if (!last_commands_zero_) {
-    RCLCPP_ERROR(
-      logger_,
-      "Can't reset estop - last velocity commands are different than zero. Make sure that your "
-      "controller sends zero commands before trying to reset estop.");
-    throw std::runtime_error(
-      "Can't reset estop - last velocity commands are different than zero. Make sure that your "
-      "controller sends zero commands before trying to reset estop.");
-  }
-
-  try {
-    gpio_controller_->EStopReset();
-  } catch (const std::runtime_error & e) {
-    RCLCPP_ERROR_STREAM(logger_, "Error when trying to reset estop using GPIO: " << e.what());
-    throw e;
-  }
-
-  roboteq_error_filter_->SetClearErrorsFlag();
-  estop_ = false;
-}
-
-bool PantherSystem::ReadEStop()
-{
-  if (panther_version_ >= 1.2 - std::numeric_limits<float>::epsilon()) {
-    // TODO: it has reversed logic
-    return !gpio_controller_->IsPinActive(panther_gpiod::GPIOPin::E_STOP_RESET);
-  } else {
-    // For older panther versions there is no hardware EStop
-    return estop_;
-  }
-}
-
-bool PantherSystem::AreVelocityCommandsNearZero()
-{
-  for (const auto & cmd : hw_commands_velocities_) {
-    if (std::abs(cmd) > std::numeric_limits<double>::epsilon()) {
-      return false;
-    }
-  }
-  return true;
-=======
 void PantherSystem::UpdateMotorsStatesDataTimedOut()
 {
   if (
@@ -836,9 +573,19 @@
 void PantherSystem::SendCommands()
 {
   try {
-    motors_controller_->SendSpeedCommands(
-      hw_commands_velocities_[0], hw_commands_velocities_[1], hw_commands_velocities_[2],
-      hw_commands_velocities_[3]);
+    {
+      std::unique_lock<std::mutex> motor_controller_write_lck(
+        motor_controller_write_mtx_, std::defer_lock);
+      if (!motor_controller_write_lck.try_lock()) {
+        throw std::runtime_error(
+          "Can't acquire mutex for writing commands - estop is being triggered");
+      }
+
+      motors_controller_->SendSpeedCommands(
+        hw_commands_velocities_[0], hw_commands_velocities_[1], hw_commands_velocities_[2],
+        hw_commands_velocities_[3]);
+    }
+
     roboteq_error_filter_->UpdateError(ErrorsFilterIds::WRITE_PDO_CMDS, false);
   } catch (const std::runtime_error & e) {
     RCLCPP_WARN_STREAM(logger_, "Error when trying to write commands: " << e.what());
@@ -855,7 +602,7 @@
       "safety stop request...");
     // 0 command is set with safety stop
     try {
-      motors_controller_->TurnOnSafetyStop();
+      SetEStop();
     } catch (const std::runtime_error & e) {
       throw e;
     }
@@ -870,7 +617,82 @@
          front_data.GetRightRuntimeError().GetMessage().safety_stop_active &&
          rear_data.GetLeftRuntimeError().GetMessage().safety_stop_active &&
          rear_data.GetRightRuntimeError().GetMessage().safety_stop_active;
->>>>>>> 61fc9217
+}
+
+void PantherSystem::SetEStop()
+{
+  RCLCPP_INFO(logger_, "Setting estop");
+  bool gpio_controller_error = false;
+
+  try {
+    gpio_controller_->EStopTrigger();
+  } catch (const std::runtime_error & e) {
+    RCLCPP_ERROR_STREAM(logger_, "Error when trying to set safety stop using GPIO: " << e.what());
+    gpio_controller_error = true;
+  }
+
+  try {
+    {
+      std::lock_guard<std::mutex> lck_g(motor_controller_write_mtx_);
+      motors_controller_->TurnOnSafetyStop();
+    }
+  } catch (const std::runtime_error & e) {
+    RCLCPP_ERROR_STREAM(
+      logger_, "Error when trying to set safety stop using CAN command: " << e.what());
+    if (gpio_controller_error) {
+      RCLCPP_ERROR_STREAM(logger_, "Both attempts at setting estop failed");
+      throw std::runtime_error("Both attempts at setting estop failed");
+    }
+  }
+
+  estop_ = true;
+}
+
+void PantherSystem::ResetEStop()
+{
+  RCLCPP_INFO(logger_, "Resetting estop");
+
+  // On side of the motors controller safety stop is reset by sending 0.0 commands
+  if (!last_commands_zero_) {
+    RCLCPP_ERROR(
+      logger_,
+      "Can't reset estop - last velocity commands are different than zero. Make sure that your "
+      "controller sends zero commands before trying to reset estop.");
+    throw std::runtime_error(
+      "Can't reset estop - last velocity commands are different than zero. Make sure that your "
+      "controller sends zero commands before trying to reset estop.");
+  }
+
+  try {
+    gpio_controller_->EStopReset();
+  } catch (const std::runtime_error & e) {
+    RCLCPP_ERROR_STREAM(logger_, "Error when trying to reset estop using GPIO: " << e.what());
+    throw e;
+  }
+
+  roboteq_error_filter_->SetClearErrorsFlag();
+  estop_ = false;
+}
+
+bool PantherSystem::ReadEStop()
+{
+  if (panther_version_ >= 1.2 - std::numeric_limits<float>::epsilon()) {
+    // TODO: it has reversed logic
+    return !gpio_controller_->IsPinActive(panther_gpiod::GPIOPin::E_STOP_RESET);
+  } else {
+    // For older panther versions there is no hardware EStop
+    return estop_;
+  }
+}
+
+bool PantherSystem::AreVelocityCommandsNearZero()
+{
+  for (const auto & cmd : hw_commands_velocities_) {
+    if (std::abs(cmd) > std::numeric_limits<double>::epsilon()) {
+      return false;
+    }
+  }
+  return true;
 }
 
 }  // namespace panther_hardware_interfaces
