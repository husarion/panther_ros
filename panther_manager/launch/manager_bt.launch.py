#!/usr/bin/env python3

# Copyright 2024 Husarion sp. z o.o.
#
# Licensed under the Apache License, Version 2.0 (the "License");
# you may not use this file except in compliance with the License.
# You may obtain a copy of the License at
#
#     http://www.apache.org/licenses/LICENSE-2.0
#
# Unless required by applicable law or agreed to in writing, software
# distributed under the License is distributed on an "AS IS" BASIS,
# WITHOUT WARRANTIES OR CONDITIONS OF ANY KIND, either express or implied.
# See the License for the specific language governing permissions and
# limitations under the License.

from launch import LaunchDescription
from launch.actions import DeclareLaunchArgument
from launch.conditions import IfCondition
from launch.substitutions import (
    EnvironmentVariable,
    LaunchConfiguration,
    PathJoinSubstitution,
    PythonExpression,
)
from launch_ros.actions import Node
from launch_ros.substitutions import FindPackageShare


def generate_launch_description():

    panther_version = EnvironmentVariable(name="PANTHER_ROBOT_VERSION", default_value="1.0")
    panther_manager_dir = FindPackageShare("panther_manager")

    lights_bt_project_path = LaunchConfiguration("lights_bt_project_path")
    declare_lights_bt_project_path_arg = DeclareLaunchArgument(
        "lights_bt_project_path",
        default_value=PathJoinSubstitution(
            [panther_manager_dir, "behavior_trees", "PantherLightsBT.btproj"]
        ),
        description="Path to BehaviorTree project file, responsible for lights management.",
    )

    namespace = LaunchConfiguration("namespace")
    declare_namespace_arg = DeclareLaunchArgument(
        "namespace",
        default_value=EnvironmentVariable("ROBOT_NAMESPACE", default_value=""),
        description="Add namespace to all launched nodes.",
    )

    safety_bt_project_path = LaunchConfiguration("safety_bt_project_path")
    declare_safety_bt_project_path_arg = DeclareLaunchArgument(
        "safety_bt_project_path",
        default_value=PathJoinSubstitution(
            [panther_manager_dir, "behavior_trees", "PantherSafetyBT.btproj"]
        ),
        description="Path to BehaviorTree project file, responsible for safety and shutdown management.",
        condition=IfCondition(PythonExpression([panther_version, ">=", "1.2"])),
    )

    shutdown_hosts_config_path = LaunchConfiguration("shutdown_hosts_config_path")
    declare_shutdown_hosts_config_path_arg = DeclareLaunchArgument(
        "shutdown_hosts_config_path",
        default_value=PathJoinSubstitution(
            [
                FindPackageShare("panther_bringup"),
                "config",
                "shutdown_hosts.yaml",
            ]
        ),
        description="Path to file with list of hosts to request shutdown.",
    )

    use_sim = LaunchConfiguration("use_sim")
    declare_use_sim_arg = DeclareLaunchArgument(
        "use_sim",
        default_value="False",
        description="Whether simulation is used",
    )

    lights_manager_node = Node(
        package="panther_manager",
        executable="lights_manager_node",
        name="lights_manager_node",
        parameters=[
            PathJoinSubstitution([panther_manager_dir, "config", "lights_manager_config.yaml"]),
            {"bt_project_path": lights_bt_project_path},
        ],
        namespace=namespace,
        emulate_tty=True,
    )

    safety_manager_node = Node(
        package="panther_manager",
        executable="safety_manager_node",
        name="safety_manager_node",
        parameters=[
            PathJoinSubstitution([panther_manager_dir, "config", "safety_manager_config.yaml"]),
            {
                "bt_project_path": safety_bt_project_path,
                "shutdown_hosts_path": shutdown_hosts_config_path,
            },
        ],
        namespace=namespace,
<<<<<<< HEAD
        condition=IfCondition(PythonExpression([panther_version, ">=", "1.2 and not ", use_sim])),
=======
        emulate_tty=True,
        condition=IfCondition(PythonExpression([panther_version, ">=", "1.2"])),
>>>>>>> c0b15146
    )

    actions = [
        declare_lights_bt_project_path_arg,
        declare_safety_bt_project_path_arg,
        declare_namespace_arg,
        declare_shutdown_hosts_config_path_arg,
        declare_use_sim_arg,
        lights_manager_node,
        safety_manager_node,
    ]

    return LaunchDescription(actions)<|MERGE_RESOLUTION|>--- conflicted
+++ resolved
@@ -102,12 +102,8 @@
             },
         ],
         namespace=namespace,
-<<<<<<< HEAD
+        emulate_tty=True,
         condition=IfCondition(PythonExpression([panther_version, ">=", "1.2 and not ", use_sim])),
-=======
-        emulate_tty=True,
-        condition=IfCondition(PythonExpression([panther_version, ">=", "1.2"])),
->>>>>>> c0b15146
     )
 
     actions = [
