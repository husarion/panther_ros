battery_temp_window_len: 6
battery_percent_window_len: 6
cpu_temp_window_len: 6
driver_temp_window_len: 6
shutdown_timeout: 15.0
lights:
  critical_battery_anim_period: 15.0
  critical_battery_threshold_percent: 0.1
  battery_state_anim_period: 120.0
  low_battery_anim_period: 30.0
  low_battery_threshold_percent: 0.4
  update_charging_anim_step: 0.1
safety:
  high_bat_temp: 55.0
  critical_bat_temp: 59.0
  fatal_bat_temp: 62.0
  cpu_fan_on_temp: 70.0
  cpu_fan_off_temp: 60.0
  driver_fan_on_temp: 45.0
  driver_fan_off_temp: 35.0
plugin_libs:
  - tick_after_timeout_bt_node
  - shutdown_single_host_bt_node
  - shutdown_hosts_from_file_bt_node
<<<<<<< HEAD
  - signal_shutdown_bt_node
=======
ros_plugin_libs:
  - call_set_bool_service_bt_node
  - call_trigger_service_bt_node
  - call_set_led_animation_service_bt_node
>>>>>>> 22374169
<|MERGE_RESOLUTION|>--- conflicted
+++ resolved
@@ -22,11 +22,8 @@
   - tick_after_timeout_bt_node
   - shutdown_single_host_bt_node
   - shutdown_hosts_from_file_bt_node
-<<<<<<< HEAD
   - signal_shutdown_bt_node
-=======
 ros_plugin_libs:
   - call_set_bool_service_bt_node
   - call_trigger_service_bt_node
-  - call_set_led_animation_service_bt_node
->>>>>>> 22374169
+  - call_set_led_animation_service_bt_node