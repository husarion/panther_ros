--- conflicted
+++ resolved
@@ -6,54 +6,31 @@
         _skipIf="battery_status != POWER_SUPPLY_STATUS_CHARGING \
 &amp;&amp; battery_status != POWER_SUPPLY_STATUS_FULL">
         <CallSetLedAnimationService name="SetErrorAnimation"
-<<<<<<< HEAD
-          id="{ERROR_ANIM_ID}"
-          param=""
-          repeating="true"
-          service_name="lights/controller/set/animation"
-          _skipIf="battery_health != POWER_SUPPLY_HEALTH_OVERHEAT \
-=======
                                     id="{ERROR_ANIM_ID}"
                                     param=""
                                     repeating="true"
                                     service_name="lights/set_animation"
                                     _skipIf="battery_health != POWER_SUPPLY_HEALTH_OVERHEAT \
->>>>>>> c96d0203
 || current_anim_id == ERROR_ANIM_ID"
           _onSuccess="current_anim_id = ERROR_ANIM_ID" />
         <Sequence name="DisplayChargingAnimationSequence"
           _skipIf="battery_health == POWER_SUPPLY_HEALTH_OVERHEAT">
           <CallSetLedAnimationService name="SetChargingAnimation"
-<<<<<<< HEAD
-            id="{CHARGING_BATTERY_ANIM_ID}"
-            param="{battery_percent_round}"
-            repeating="true"
-            service_name="lights/controller/set/animation"
-            _skipIf="battery_percent_round == charging_anim_percent \
-=======
                                       id="{CHARGING_BATTERY_ANIM_ID}"
                                       param="{battery_percent_round}"
                                       repeating="true"
                                       service_name="lights/set_animation"
                                       _skipIf="battery_percent_round == charging_anim_percent \
->>>>>>> c96d0203
 &amp;&amp; current_anim_id == CHARGING_BATTERY_ANIM_ID"
             _onSuccess="charging_anim_percent = battery_percent_round; \
 current_anim_id = CHARGING_BATTERY_ANIM_ID" />
           <TickAfterTimeout timeout="20.0"
             _skipIf="!e_stop_state">
             <CallSetLedAnimationService name="SetEStopAnimation"
-<<<<<<< HEAD
-              id="{E_STOP_ANIM_ID}"
-              param=""
-              repeating="false"
-              service_name="lights/controller/set/animation" />
-=======
                                         id="{E_STOP_ANIM_ID}"
                                         param=""
                                         repeating="false"
                                         service_name="lights/set_animation"/>
->>>>>>> c96d0203
           </TickAfterTimeout>
         </Sequence>
       </Sequence>
@@ -61,21 +38,6 @@
         _skipIf="battery_status != POWER_SUPPLY_STATUS_DISCHARGING \
 &amp;&amp; battery_status != POWER_SUPPLY_STATUS_NOT_CHARGING">
         <CallSetLedAnimationService name="SetReadyAnimation"
-<<<<<<< HEAD
-          id="{READY_ANIM_ID}"
-          param=""
-          repeating="true"
-          service_name="lights/controller/set/animation"
-          _skipIf="e_stop_state || current_anim_id == READY_ANIM_ID"
-          _onSuccess="current_anim_id = READY_ANIM_ID" />
-        <CallSetLedAnimationService name="SetEStopAnimation"
-          id="{E_STOP_ANIM_ID}"
-          param=""
-          repeating="true"
-          service_name="lights/controller/set/animation"
-          _skipIf="(!e_stop_state) || current_anim_id == E_STOP_ANIM_ID"
-          _onSuccess="current_anim_id = E_STOP_ANIM_ID" />
-=======
                                     id="{READY_ANIM_ID}"
                                     param=""
                                     repeating="true"
@@ -89,55 +51,32 @@
                                     service_name="lights/set_animation"
                                     _skipIf="(!e_stop_state) || current_anim_id == E_STOP_ANIM_ID"
                                     _onSuccess="current_anim_id = E_STOP_ANIM_ID"/>
->>>>>>> c96d0203
         <Sequence name="BatteryStatusSequence">
           <TickAfterTimeout timeout="{LOW_BATTERY_ANIM_PERIOD}"
             _skipIf="battery_percent &lt; CRITICAL_BATTERY_THRESHOLD_PERCENT \
 || battery_percent &gt;= LOW_BATTERY_THRESHOLD_PERCENT">
             <CallSetLedAnimationService name="SetLowBatteryAnimation"
-<<<<<<< HEAD
-              id="{LOW_BATTERY_ANIM_ID}"
-              param=""
-              repeating="false"
-              service_name="lights/controller/set/animation" />
-=======
                                         id="{LOW_BATTERY_ANIM_ID}"
                                         param=""
                                         repeating="false"
                                         service_name="lights/set_animation"/>
->>>>>>> c96d0203
           </TickAfterTimeout>
           <TickAfterTimeout timeout="{CRITICAL_BATTERY_ANIM_PERIOD}"
             _skipIf="battery_percent &gt;= CRITICAL_BATTERY_THRESHOLD_PERCENT">
             <CallSetLedAnimationService name="SetCriticalBatteryAnimation"
-<<<<<<< HEAD
-              id="{CRITICAL_BATTERY_ANIM_ID}"
-              param=""
-              repeating="false"
-              service_name="lights/controller/set/animation" />
-=======
                                         id="{CRITICAL_BATTERY_ANIM_ID}"
                                         param=""
                                         repeating="false"
                                         service_name="lights/set_animation"/>
->>>>>>> c96d0203
           </TickAfterTimeout>
         </Sequence>
       </Sequence>
       <CallSetLedAnimationService name="SerErrorAnimation"
-<<<<<<< HEAD
-        id="{ERROR_ANIM_ID}"
-        param=""
-        repeating="true"
-        service_name="lights/controller/set/animation"
-        _skipIf="battery_status != POWER_SUPPLY_STATUS_UNKNOWN \
-=======
                                   id="{ERROR_ANIM_ID}"
                                   param=""
                                   repeating="true"
                                   service_name="lights/set_animation"
                                   _skipIf="battery_status != POWER_SUPPLY_STATUS_UNKNOWN \
->>>>>>> c96d0203
 || current_anim_id == ERROR_ANIM_ID"
         _onSuccess="current_anim_id = ERROR_ANIM_ID" />
     </Sequence>
