--- conflicted
+++ resolved
@@ -107,35 +107,10 @@
   find_package(PkgConfig REQUIRED)
   pkg_check_modules(LIBSSH REQUIRED libssh)
 
-<<<<<<< HEAD
-  add_library(${PROJECT_NAME}_test_plugin_utils
-              test/plugins/src/plugin_test_utils.cpp)
-  target_include_directories(
-    ${PROJECT_NAME}_test_plugin_utils
-    PUBLIC $<BUILD_INTERFACE:${CMAKE_CURRENT_SOURCE_DIR}/include>
-           $<INSTALL_INTERFACE:include> test/plugins/include)
-  ament_target_dependencies(${PROJECT_NAME}_test_plugin_utils
-                            ${PACKAGE_DEPENDENCIES})
-  target_link_libraries(
-    ${PROJECT_NAME}_test_plugin_utils
-    call_set_bool_service_bt_node
-    call_trigger_service_bt_node
-    call_set_led_animation_service_bt_node
-    signal_shutdown_bt_node
-    shutdown_single_host_bt_node
-    shutdown_hosts_from_file_bt_node
-    tick_after_timeout_bt_node
-    dock_robot_bt_node
-    undock_robot_bt_node)
-
-  ament_add_gtest(${PROJECT_NAME}_test_call_set_bool_service_node
-                  test/plugins/test_call_set_bool_service_node.cpp)
-=======
   ament_add_gtest(
     ${PROJECT_NAME}_test_call_set_bool_service_node
     test/plugins/action/test_call_set_bool_service_node.cpp
     src/plugins/action/call_set_bool_service_node.cpp)
->>>>>>> cdafc741
   list(APPEND plugin_tests ${PROJECT_NAME}_test_call_set_bool_service_node)
 
   ament_add_gtest(
