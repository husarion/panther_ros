#!/usr/bin/python3

<<<<<<< HEAD
from dataclasses import dataclass
import RPi.GPIO as GPIO
=======
import gpiod
import math
>>>>>>> 561766ba
from threading import Lock

import rospy

from geometry_msgs.msg import Twist
from std_msgs.msg import Bool
from std_srvs.srv import SetBool, SetBoolRequest, SetBoolResponse
from std_srvs.srv import Trigger, TriggerRequest, TriggerResponse

from panther_msgs.msg import DriverState, IOState


class Watchdog:
    def __init__(self, line: gpiod.Line) -> None:
        self._last_state = False
        self._enabled = True

        self._watchdog_pin = line

    def __call__(self) -> None:
        if self._enabled:
            self._watchdog_pin.set_value(self._last_state)
            self._last_state = not self._last_state

    def turn_on(self) -> None:
        self._enabled = True

    def turn_off(self) -> None:
        self._enabled = False
        self._last_state = False
        self._watchdog_pin.set_value(self._last_state)


class PowerBoardNode:
    def __init__(self, name: str) -> None:
        self._node_name = name
        rospy.init_node(self._node_name, anonymous=False)

        self._pins_lock = Lock()
        self._e_stop_lock = Lock()
        self._watchdog_lock = Lock()
        self._io_state_lock = Lock()

        self._pins_lock = Lock()
        self._e_stop_lock = Lock()

        self._clearing_e_stop = False

        out_line_names = {
            'AUX_PW_EN': False,  # Enable auxiliary power, eg. supply to robotic arms etc.
            'CHRG_DISABLE': True,  # Disable charger
            'DRIVER_EN': False,  # Enable motor drivers (1 - on)
            'FAN_SW': False,  # Turn on the fan (1 - on)
            'VDIG_OFF': False,  # Turn the digital power off eg. NUC, Router etc. (1 - off)
            'VMOT_ON': False,  # Enable main power supply to motors (1 - on)
            'WATCHDOG': False,  # Watchdog pin, if PWM is on this pin Panther will work
        }
        in_line_names = {
            'CHRG_SENSE': True,  # Charger sensor (0 - charger connected, 1 - not connected)
            'E_STOP_RESET': False,  # Works as IN/OUT,
            # IN - gives info if E-stop is on (1 - off), OUT - send 1 to reset estop
            'SHDN_INIT': False,  # Shutdown Init managed by systemd service
        }

        self._chip = gpiod.Chip('gpiochip0', gpiod.Chip.OPEN_BY_NAME)
        self._lines = {
            name: self._chip.find_line(name)
            for name in list(out_line_names.keys()) + list(in_line_names.keys())
        }
        not_matched_pins = [name for name, line in self._lines.items() if line is None]
        if not_matched_pins:
            for pin in not_matched_pins:
                rospy.logerr(f'[{rospy.get_name()}] Failed to find pin: \'{pin}\'')
            rospy.signal_shutdown('Failed to find GPIO lines')
            return

        for name, line in self._lines.items():
            line.request(
                self._node_name,
                gpiod.LINE_REQ_DIR_OUT if name in out_line_names.keys() else gpiod.LINE_REQ_DIR_IN,
                default_val=out_line_names[name]
                if name in out_line_names.keys()
                else in_line_names[name],
            )

        self._watchdog = Watchdog(self._lines['WATCHDOG'])
        self._motor_start_sequence()

        self._gpio_wait = 0.05  # seconds
        self._last_e_stop_state = not self._lines['E_STOP_RESET'].get_value()
        self._last_shdn_init_state = self._lines['SHDN_INIT'].get_value()
        self._e_stop_pressed_time = float('inf')
        self._shdn_init_detect_time = float('inf')

        self._cmd_vel_msg_time = rospy.get_time()
        self._can_net_err = True

        # -------------------------------
        #   Publishers
        # -------------------------------

        self._e_stop_state_pub = rospy.Publisher('hardware/e_stop', Bool, queue_size=1, latch=True)
        self._io_state_pub = rospy.Publisher('hardware/io_state', IOState, queue_size=1, latch=True)

        msg = Bool(not self._lines['E_STOP_RESET'].get_value())
        self._e_stop_state_pub.publish(msg)

        io_state = IOState()
        io_state.aux_power = self._lines['AUX_PW_EN'].get_value()
        io_state.charger_connected = not self._lines['CHRG_SENSE'].get_value()
        io_state.fan = self._lines['FAN_SW'].get_value()
        io_state.power_button = False
<<<<<<< HEAD
        io_state.digital_power = self._read_pin(self._pins.VDIG_OFF)
        io_state.charger_enabled = not self._read_pin(self._pins.CHRG_DISABLE)
        io_state.motor_on = self._read_pin(self._pins.DRIVER_EN)
=======
        io_state.digital_power = not self._lines['VDIG_OFF'].get_value()
        io_state.charger_enabled = not self._lines['CHRG_DISABLE'].get_value()
        io_state.motor_on = self._lines['DRIVER_EN'].get_value()
>>>>>>> 561766ba
        self._io_state_pub.publish(io_state)

        # -------------------------------
        #   Subscribers
        # -------------------------------

        self._cmd_vel_sub = rospy.Subscriber('/cmd_vel', Twist, self._cmd_vel_cb, queue_size=1)
        self._motor_controllers_state_sub = rospy.Subscriber(
            'driver/motor_controllers_state', DriverState, self._motor_controllers_state_cb
        )

        # -------------------------------
        #   Service servers
        # -------------------------------

        self._aux_power_enable_server = rospy.Service(
            'hardware/aux_power_enable', SetBool, self._aux_power_enable_cb
        )
        self._charger_enable_server = rospy.Service(
            'hardware/charger_enable', SetBool, self._charger_enable_cb
        )
        self._digital_power_enable_server = rospy.Service(
            'hardware/digital_power_enable', SetBool, self._digital_power_enable_cb
        )
        self._e_stop_reset_server = rospy.Service(
            'hardware/e_stop_reset', Trigger, self._e_stop_reset_cb
        )
        self._e_stop_trigger_server = rospy.Service(
            'hardware/e_stop_trigger', Trigger, self._e_stop_trigger_cb
        )
        self._fan_enable_server = rospy.Service('hardware/fan_enable', SetBool, self._fan_enable_cb)
        self._motor_enable_server = rospy.Service(
            'hardware/motor_enable', SetBool, self._motor_enable_cb
        )
<<<<<<< HEAD

        # -------------------------------
        #   Service clients
        # -------------------------------

        self._reset_roboteq_script_client = rospy.ServiceProxy(
            'driver/reset_roboteq_script', Trigger
        )
=======
>>>>>>> 561766ba

        # -------------------------------
        #   Service clients
        # -------------------------------

        self._reset_roboteq_script_client = rospy.ServiceProxy(
            'driver/reset_roboteq_script', Trigger
        )

        # -------------------------------
        #   Timers
        # -------------------------------

        # 20 Hz publish non asynch pin state
        self._publish_pin_state_timer = rospy.Timer(
            rospy.Duration(0.05), self._publish_pin_state_cb
        )
        # 50 Hz of software PWM. Timer running at 100 Hz for raising and falling edges
        self._watchdog_timer = rospy.Timer(rospy.Duration(0.01), self._watchdog_cb)

        rospy.loginfo(f'[{rospy.get_name()}] Node started')

    def __del__(self):
        with self._pins_lock:
            for line in self._lines.values():
                if line:
                    line.release()
            if self._chip:
                self._chip.close()

    def _cmd_vel_cb(self, *args) -> None:
        with self._e_stop_lock:
            self._cmd_vel_msg_time = rospy.get_time()

    def _motor_controllers_state_cb(self, msg: DriverState) -> None:
        with self._e_stop_lock:
            self._can_net_err = any(
                {msg.rear.fault_flag.can_net_err, msg.front.fault_flag.can_net_err}
            )
<<<<<<< HEAD

    def _gpio_interrupt_cb(self, pin: int) -> None:
        with self._pins_lock:
            if pin == self._pins.SHDN_INIT:
                self._chrg_sense_interrupt_time = rospy.get_time()

            if pin == self._pins.E_STOP_RESET:
                self._e_stop_interrupt_time = rospy.get_time()

    def _publish_pin_state_cb(self, *args) -> None:
        with self._pins_lock:
            charger_state = self._read_pin(self._pins.CHRG_SENSE)
            self._publish_io_state('charger_connected', charger_state)

            # filter short spikes of voltage on GPIO
            if rospy.get_time() - self._chrg_sense_interrupt_time > self._gpio_wait:
                if self._read_pin(self._pins.SHDN_INIT):
                    rospy.loginfo(f'[{rospy.get_name()}] Shutdown button pressed.')
                    self._publish_io_state('power_button', True)
                self._chrg_sense_interrupt_time = float('inf')

            if rospy.get_time() - self._e_stop_interrupt_time > self._gpio_wait:
                self._e_stop_event()
                self._e_stop_interrupt_time = float('inf')
=======

    def _publish_pin_state_cb(self, *args) -> None:
        pin_state_time = rospy.get_time()
        with self._pins_lock:
            charger_state = not self._lines['CHRG_SENSE'].get_value()
            shdn_init_val = self._lines['SHDN_INIT'].get_value()
            estop_state = not self._lines['E_STOP_RESET'].get_value()

        self._publish_io_state('charger_connected', charger_state)

        # filter short spikes of voltage on GPIO
        if math.isinf(self._shdn_init_detect_time) and shdn_init_val:
            self._shdn_init_detect_time = pin_state_time
        elif pin_state_time - self._shdn_init_detect_time > self._gpio_wait:
            if shdn_init_val and not self._last_shdn_init_state:
                self._last_shdn_init_state = shdn_init_val
                rospy.loginfo(f'[{rospy.get_name()}] Shutdown button pressed.')
                self._publish_io_state('power_button', True)
            self._shdn_init_detect_time = float('inf')

        with self._e_stop_lock:
            last_e_stop_state = self._last_e_stop_state

        if math.isinf(self._e_stop_pressed_time) and estop_state != last_e_stop_state:
            self._e_stop_pressed_time = pin_state_time
        elif pin_state_time - self._e_stop_pressed_time > self._gpio_wait:
            self._e_stop_event()
            self._e_stop_pressed_time = float('inf')
>>>>>>> 561766ba

    def _watchdog_cb(self, *args) -> None:
        with self._watchdog_lock:
            self._watchdog()

    def _aux_power_enable_cb(self, req: SetBoolRequest) -> SetBoolResponse:
        res = self._set_bool_srv_handle(req.data, 'AUX_PW_EN', 'Aux power enable')
        if res.success:
            self._publish_io_state('aux_power', req.data)
        return res

    def _charger_enable_cb(self, req: SetBoolRequest) -> SetBoolResponse:
        res = self._set_bool_srv_handle(not req.data, 'CHRG_DISABLE', 'Charger disable')
        if res.success:
            self._publish_io_state('charger_enabled', req.data)
        return res

    def _digital_power_enable_cb(self, req: SetBoolRequest) -> SetBoolResponse:
        res = self._set_bool_srv_handle(not req.data, 'VDIG_OFF', 'Digital power enable')
        if res.success:
            self._publish_io_state('digital_power', req.data)
        return res

    def _e_stop_reset_cb(self, req: TriggerRequest) -> TriggerResponse:
<<<<<<< HEAD
        with self._e_stop_lock:
            if self._validate_gpio_pin(self._pins.E_STOP_RESET, False):
=======
        with self._pins_lock:
            estop_state = not self._lines['E_STOP_RESET'].get_value()

        with self._e_stop_lock:
            if not estop_state:
>>>>>>> 561766ba
                return TriggerResponse(True, 'E-STOP is not active, reset is not needed')
            elif rospy.get_time() - self._cmd_vel_msg_time <= 2.0:
                return TriggerResponse(
                    False,
                    'E-STOP reset failed, messages are still published on /cmd_vel topic!',
                )
            elif self._can_net_err:
                return TriggerResponse(
                    False,
<<<<<<< HEAD
                    'E-STOP reset failed, unable to communicate with motor controllers! Please check connection with motor controllers.',
=======
                    'E-STOP reset failed, unable to communicate with motor controllers! '
                    'Please check connection with motor controllers.',
>>>>>>> 561766ba
                )

        self._reset_e_stop()

        with self._pins_lock:
            estop_state = not self._lines['E_STOP_RESET'].get_value()

        if estop_state:
            with self._watchdog_lock:
                self._watchdog.turn_off()
            return TriggerResponse(
                False,
                'E-STOP reset failed, check for pressed E-STOP buttons or other triggers',
            )

        return TriggerResponse(True, 'E-STOP reset successful')

    def _e_stop_trigger_cb(self, req: TriggerRequest) -> TriggerResponse:
        with self._watchdog_lock:
            self._watchdog.turn_off()
        return TriggerResponse(True, f'E-STOP triggered, watchdog turned off')

    def _fan_enable_cb(self, req: SetBoolRequest) -> SetBoolResponse:
        res = self._set_bool_srv_handle(req.data, 'FAN_SW', 'Fan enable')
        if res.success:
            self._publish_io_state('fan', req.data)
        return res

    def _motor_enable_cb(self, req: SetBoolRequest) -> SetBoolResponse:
<<<<<<< HEAD
        if self._validate_gpio_pin(self._pins.DRIVER_EN, req.data):
            return SetBoolResponse(True, f'Motor state already set to: {req.data}')

        res = self._set_bool_srv_handle(req.data, self._pins.DRIVER_EN, 'Motor drivers enable')
=======
        with self._pins_lock:
            if self._lines['DRIVER_EN'].get_value() == req.data:
                return SetBoolResponse(True, f'Motor state already set to: {req.data}')

        res = self._set_bool_srv_handle(req.data, 'DRIVER_EN', 'Motor drivers enable')
>>>>>>> 561766ba
        if not res.success:
            return res

        self._publish_io_state('motor_on', req.data)

        if req.data:
            # wait for motor drivers to power on
            rospy.sleep(rospy.Duration(2.0))
            try:
                reset_script_res = self._reset_roboteq_script_client.call()
                if not reset_script_res.success:
<<<<<<< HEAD
                    res = self._set_bool_srv_handle(False, self._pins.DRIVER_EN, 'Motor drivers enable')
=======
                    res = self._set_bool_srv_handle(False, 'DRIVER_EN', 'Motor drivers enable')
>>>>>>> 561766ba
                    if res.success:
                        self._publish_io_state('motor_on', False)
                    return SetBoolResponse(reset_script_res.success, reset_script_res.message)
            except rospy.ServiceException as e:
<<<<<<< HEAD
                res = self._set_bool_srv_handle(False, self._pins.DRIVER_EN, 'Motor drivers enable')
=======
                res = self._set_bool_srv_handle(False, 'DRIVER_EN', 'Motor drivers enable')
>>>>>>> 561766ba
                if res.success:
                    self._publish_io_state('motor_on', False)
                return SetBoolResponse(False, f'Failed to reset roboteq script: {e}')

        return res

<<<<<<< HEAD
    def _set_bool_srv_handle(self, value: bool, pin: int, name: str) -> SetBoolResponse:
=======
    def _set_bool_srv_handle(self, value: bool, pin_name: str, name: str) -> SetBoolResponse:
>>>>>>> 561766ba
        rospy.logdebug(f'[{rospy.get_name()}] Requested {name} = {value}')
        with self._pins_lock:
            self._lines[pin_name].set_value(value)
            success = self._lines[pin_name].get_value() == value
        msg = f'{name} write {value} failed'
        if success:
            msg = f'{name} write {value} successful'

        return SetBoolResponse(success, msg)

    def _reset_e_stop(self) -> None:
        with self._e_stop_lock:
            self._clearing_e_stop = True

        with self._pins_lock:
            req_type = gpiod.LINE_REQ_DIR_OUT
            self._lines['E_STOP_RESET'].release()
            self._lines['E_STOP_RESET'].request(self._node_name, type=req_type)

        with self._watchdog_lock:
            self._watchdog.turn_on()

        with self._pins_lock:
            self._lines['E_STOP_RESET'].set_value(True)
        rospy.sleep(0.1)

        with self._pins_lock:
            req_type = gpiod.LINE_REQ_DIR_IN
            self._lines['E_STOP_RESET'].release()
            self._lines['E_STOP_RESET'].request(self._node_name, type=req_type)
        rospy.sleep(0.1)

        with self._e_stop_lock:
            self._clearing_e_stop = False
        self._e_stop_event()

    def _e_stop_event(self) -> None:
        with self._pins_lock:
            e_stop_state = not self._lines['E_STOP_RESET'].get_value()

        with self._e_stop_lock:
            if e_stop_state != self._last_e_stop_state and not self._clearing_e_stop:
                self._last_e_stop_state = e_stop_state
                self._e_stop_state_pub.publish(e_stop_state)

    def _publish_io_state(self, attribute: str, val: bool) -> None:
        with self._io_state_lock:
            last_msg = self._io_state_pub.impl.latch
            if getattr(last_msg, attribute) != val:
                setattr(last_msg, attribute, val)
                self._io_state_pub.publish(last_msg)

    def _motor_start_sequence(self) -> None:
        self._lines['VMOT_ON'].set_value(True)
        rospy.sleep(0.5)
        self._lines['DRIVER_EN'].set_value(True)
        rospy.sleep(0.2)


def main():
    power_board_node = PowerBoardNode('power_board_node')
    rospy.spin()


if __name__ == '__main__':
    try:
        main()
    except rospy.ROSInterruptException:
        pass<|MERGE_RESOLUTION|>--- conflicted
+++ resolved
@@ -1,12 +1,7 @@
 #!/usr/bin/python3
 
-<<<<<<< HEAD
-from dataclasses import dataclass
-import RPi.GPIO as GPIO
-=======
 import gpiod
 import math
->>>>>>> 561766ba
 from threading import Lock
 
 import rospy
@@ -119,15 +114,9 @@
         io_state.charger_connected = not self._lines['CHRG_SENSE'].get_value()
         io_state.fan = self._lines['FAN_SW'].get_value()
         io_state.power_button = False
-<<<<<<< HEAD
-        io_state.digital_power = self._read_pin(self._pins.VDIG_OFF)
-        io_state.charger_enabled = not self._read_pin(self._pins.CHRG_DISABLE)
-        io_state.motor_on = self._read_pin(self._pins.DRIVER_EN)
-=======
         io_state.digital_power = not self._lines['VDIG_OFF'].get_value()
         io_state.charger_enabled = not self._lines['CHRG_DISABLE'].get_value()
         io_state.motor_on = self._lines['DRIVER_EN'].get_value()
->>>>>>> 561766ba
         self._io_state_pub.publish(io_state)
 
         # -------------------------------
@@ -162,17 +151,6 @@
         self._motor_enable_server = rospy.Service(
             'hardware/motor_enable', SetBool, self._motor_enable_cb
         )
-<<<<<<< HEAD
-
-        # -------------------------------
-        #   Service clients
-        # -------------------------------
-
-        self._reset_roboteq_script_client = rospy.ServiceProxy(
-            'driver/reset_roboteq_script', Trigger
-        )
-=======
->>>>>>> 561766ba
 
         # -------------------------------
         #   Service clients
@@ -212,32 +190,6 @@
             self._can_net_err = any(
                 {msg.rear.fault_flag.can_net_err, msg.front.fault_flag.can_net_err}
             )
-<<<<<<< HEAD
-
-    def _gpio_interrupt_cb(self, pin: int) -> None:
-        with self._pins_lock:
-            if pin == self._pins.SHDN_INIT:
-                self._chrg_sense_interrupt_time = rospy.get_time()
-
-            if pin == self._pins.E_STOP_RESET:
-                self._e_stop_interrupt_time = rospy.get_time()
-
-    def _publish_pin_state_cb(self, *args) -> None:
-        with self._pins_lock:
-            charger_state = self._read_pin(self._pins.CHRG_SENSE)
-            self._publish_io_state('charger_connected', charger_state)
-
-            # filter short spikes of voltage on GPIO
-            if rospy.get_time() - self._chrg_sense_interrupt_time > self._gpio_wait:
-                if self._read_pin(self._pins.SHDN_INIT):
-                    rospy.loginfo(f'[{rospy.get_name()}] Shutdown button pressed.')
-                    self._publish_io_state('power_button', True)
-                self._chrg_sense_interrupt_time = float('inf')
-
-            if rospy.get_time() - self._e_stop_interrupt_time > self._gpio_wait:
-                self._e_stop_event()
-                self._e_stop_interrupt_time = float('inf')
-=======
 
     def _publish_pin_state_cb(self, *args) -> None:
         pin_state_time = rospy.get_time()
@@ -266,7 +218,6 @@
         elif pin_state_time - self._e_stop_pressed_time > self._gpio_wait:
             self._e_stop_event()
             self._e_stop_pressed_time = float('inf')
->>>>>>> 561766ba
 
     def _watchdog_cb(self, *args) -> None:
         with self._watchdog_lock:
@@ -291,16 +242,11 @@
         return res
 
     def _e_stop_reset_cb(self, req: TriggerRequest) -> TriggerResponse:
-<<<<<<< HEAD
-        with self._e_stop_lock:
-            if self._validate_gpio_pin(self._pins.E_STOP_RESET, False):
-=======
         with self._pins_lock:
             estop_state = not self._lines['E_STOP_RESET'].get_value()
 
         with self._e_stop_lock:
             if not estop_state:
->>>>>>> 561766ba
                 return TriggerResponse(True, 'E-STOP is not active, reset is not needed')
             elif rospy.get_time() - self._cmd_vel_msg_time <= 2.0:
                 return TriggerResponse(
@@ -310,12 +256,8 @@
             elif self._can_net_err:
                 return TriggerResponse(
                     False,
-<<<<<<< HEAD
-                    'E-STOP reset failed, unable to communicate with motor controllers! Please check connection with motor controllers.',
-=======
                     'E-STOP reset failed, unable to communicate with motor controllers! '
                     'Please check connection with motor controllers.',
->>>>>>> 561766ba
                 )
 
         self._reset_e_stop()
@@ -345,18 +287,11 @@
         return res
 
     def _motor_enable_cb(self, req: SetBoolRequest) -> SetBoolResponse:
-<<<<<<< HEAD
-        if self._validate_gpio_pin(self._pins.DRIVER_EN, req.data):
-            return SetBoolResponse(True, f'Motor state already set to: {req.data}')
-
-        res = self._set_bool_srv_handle(req.data, self._pins.DRIVER_EN, 'Motor drivers enable')
-=======
         with self._pins_lock:
             if self._lines['DRIVER_EN'].get_value() == req.data:
                 return SetBoolResponse(True, f'Motor state already set to: {req.data}')
 
         res = self._set_bool_srv_handle(req.data, 'DRIVER_EN', 'Motor drivers enable')
->>>>>>> 561766ba
         if not res.success:
             return res
 
@@ -368,31 +303,19 @@
             try:
                 reset_script_res = self._reset_roboteq_script_client.call()
                 if not reset_script_res.success:
-<<<<<<< HEAD
-                    res = self._set_bool_srv_handle(False, self._pins.DRIVER_EN, 'Motor drivers enable')
-=======
                     res = self._set_bool_srv_handle(False, 'DRIVER_EN', 'Motor drivers enable')
->>>>>>> 561766ba
                     if res.success:
                         self._publish_io_state('motor_on', False)
                     return SetBoolResponse(reset_script_res.success, reset_script_res.message)
             except rospy.ServiceException as e:
-<<<<<<< HEAD
-                res = self._set_bool_srv_handle(False, self._pins.DRIVER_EN, 'Motor drivers enable')
-=======
                 res = self._set_bool_srv_handle(False, 'DRIVER_EN', 'Motor drivers enable')
->>>>>>> 561766ba
                 if res.success:
                     self._publish_io_state('motor_on', False)
                 return SetBoolResponse(False, f'Failed to reset roboteq script: {e}')
 
         return res
 
-<<<<<<< HEAD
-    def _set_bool_srv_handle(self, value: bool, pin: int, name: str) -> SetBoolResponse:
-=======
     def _set_bool_srv_handle(self, value: bool, pin_name: str, name: str) -> SetBoolResponse:
->>>>>>> 561766ba
         rospy.logdebug(f'[{rospy.get_name()}] Requested {name} = {value}')
         with self._pins_lock:
             self._lines[pin_name].set_value(value)
