--- conflicted
+++ resolved
@@ -79,14 +79,9 @@
         #   Publishers
         # -------------------------------
 
-<<<<<<< HEAD
-        self._e_stop_state_pub = rospy.Publisher('/panther_hardware/e_stop', Bool, queue_size=1)
-        self._charger_state_pub = rospy.Publisher('/panther_hardware/charger_connected', Bool, queue_size=1)
-        self._fan_state_pub = rospy.Publisher('/panther_hardware/fan_enabled', Bool, queue_size=1)
-=======
         self._e_stop_state_pub = rospy.Publisher('hardware/e_stop', Bool, queue_size=1)
         self._charger_state_pub = rospy.Publisher('hardware/charger_connected', Bool, queue_size=1)
->>>>>>> f85eac5c
+        self._fan_state_pub = rospy.Publisher('hardware/fan_enabled', Bool, queue_size=1)
         
         # -------------------------------
         #   Subscribers
