--- conflicted
+++ resolved
@@ -83,13 +83,6 @@
         self._set_motor_state_timer = rospy.Timer(
             rospy.Duration(0.1), self._set_motor_state_timer_cb
         )
-<<<<<<< HEAD
-
-        # init e-stop state
-        self._e_stop_state_pub.publish(self._e_stop_state)
-        self._motor_on_pub.publish(GPIO.input(self._pins.STAGE2_INPUT))
-=======
->>>>>>> 5059e12d
 
         rospy.loginfo(f'[{rospy.get_name()}] Node started')
 
@@ -104,7 +97,6 @@
             )
 
     def _e_stop_reset_cb(self, req: TriggerRequest) -> TriggerResponse:
-<<<<<<< HEAD
         with self._lock:
             if rospy.get_time() - self._cmd_vel_msg_time <= 2.0:
                 return TriggerResponse(
@@ -126,27 +118,6 @@
             self._e_stop_state = True
             self._e_stop_state_pub.publish(self._e_stop_state)
             return TriggerResponse(True, 'E-SROP triggered successful')
-=======
-        if rospy.get_time() - self._cmd_vel_msg_time <= 2.0:
-            return TriggerResponse(
-                False,
-                'E-STOP reset failed, messages are still published on /cmd_vel topic!',
-            )
-        elif self._can_net_err:
-            return TriggerResponse(
-                False,
-                'E-STOP reset failed, unable to communicate with motor controllers! Please check connection with motor controllers.',
-            )
-
-        self._e_stop_state = False
-        self._e_stop_state_pub.publish(self._e_stop_state)
-        return TriggerResponse(True, 'E-STOP reset successful')
-
-    def _e_stop_trigger_cb(self, req: TriggerRequest) -> TriggerResponse:
-        self._e_stop_state = True
-        self._e_stop_state_pub.publish(self._e_stop_state)
-        return TriggerResponse(True, 'E-STOP triggered successful')
->>>>>>> 5059e12d
 
     def _set_motor_state_timer_cb(self, *args) -> None:
         motor_state = GPIO.input(self._pins.STAGE2_INPUT)
