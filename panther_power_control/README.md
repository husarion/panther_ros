--- conflicted
+++ resolved
@@ -117,12 +117,8 @@
 
 - `/panther/hardware/e_stop_reset` [*std_srvs/Trigger*]: reset E-stop.
 - `/panther/hardware/e_stop_trigger` [*std_srvs/Trigger*]: trigger E-stop.
-<<<<<<< HEAD
-- `/panther/hardware/motor_enable` [*std_srvs/SetBool*]: enable or disable motor drivers. Acts in conjunction with the three-position Main Switch. Motors can not be enabled if the switch is in Stage 1. In the case of a switch transitioning from Stage 1 to Stage 2, the state set by the service will be overwritten and motors will be enabled.
+- `/panther/hardware/motor_power_enable` [*std_srvs/SetBool*]: enable or disable motor drivers. Acts in conjunction with the three-position Main Switch. Motors can not be enabled if the switch is in Stage 1. In the case of a switch transitioning from Stage 1 to Stage 2, the state set by the service will be overwritten and motors will be enabled.
 
 [//]: # (ROS_API_NODE_SERVICE_SERVERS_END)
 [//]: # (ROS_API_NODE_END)
-[//]: # (ROS_API_PACKAGE_END)
-=======
-- `/panther/hardware/motor_power_enable` [*std_srvs/SetBool*]: enable or disable motor drivers. Acts in conjunction with the three-position Main Switch. Motors can not be enabled if the switch is in Stage 1. In the case of a switch transitioning from Stage 1 to Stage 2, the state set by the service will be overwritten and motors will be enabled.
->>>>>>> 13d4e0ca
+[//]: # (ROS_API_PACKAGE_END)