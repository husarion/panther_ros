# panther_power_control

A package containing nodes responsible for power management of the Husarion Panther robot.

## ROS Nodes

### power_board_node.py

Node responsible for management of the safety board and the power board. Available since Panther version 1.2.

<<<<<<< HEAD
#### Publishes

- `/panther/hardware/e_stop` [*std_msgs/Bool*, *latched*]: the current state of the emergency stop.
- `/panther/hardware/io_state` [*panther_msgs/IOState*, *latched*]: publishes state of panther IO pins. Message fields are related to:
  - `aux_power` is related to service `aux_power_enable`,
  - `charger_connected` indicates if standard charger is connected,
  - `charger_enabled` is related to service `charger_enable`,
  - `digital_power` is related to service `digital_power_enable`,
  - `fan` is related to service `fan_enable`,
  - `motor_power` is related to service `motor_power_enable`,
  - `power_button` indicates if power button is pressed.

#### Subscribes

- `/cmd_vel` [*geometry_msgs/Twist*]: observes if velocity commands are sent to the robot. Prevents disabling e-stop if published.

#### Services advertised

- `/panther/hardware/aux_power_enable` [*std_srvs/SetBool*]: enable or disable auxiliary power output, e.g. supply to robotic arms.
- `/panther/hardware/charger_enable` [*std_srvs/SetBool*]: if non standard charger is available this service allows to enable and disable it.
- `/panther/hardware/digital_power_enable` [*std_srvs/SetBool*]: enable or disable the internal digital power used to power on, e.g. NUC, Router, etc.
- `/panther/hardware/e_stop_reset` [*std_srvs/Trigger*]: reset emergency stop.
- `/panther/hardware/e_stop_trigger` [*std_srvs/Trigger*]: trigger emergency stop.
- `/panther/hardware/fan_enable` [*std_srvs/SetBool*]: enable or disable internal fan.
- `/panther/hardware/motor_power_enable` [*std_srvs/SetBool*]: enable or disable motor drivers.
=======
#### Subscribers

- `/cmd_vel` [*geometry_msgs/Twist*]: observes if velocity commands are sent to the robot. Prevents disabling E-stop if published.
- `/panther/driver/motor_controllers_state` [*panther_msgs/DriverState*]: checks for errors on motor controllers.

#### Publishers

- `/panther/hardware/e_stop` [*std_msgs/Bool*, latched: **true**]: the current state of the E-stop.
- `/panther/hardware/io_state` [*panther_msgs/IOState*, latched: **true**]: publishes state of panther IO pins. Message fields are related to:
  - `aux_power`: related to service `aux_power_enable`,
  - `charger_connected`: indicates if standard charger is connected,
  - `charger_enabled`: related to service `charger_enable`,
  - `digital_power`: related to service `digital_power_enable`,
  - `fan`: related to service `fan_enable`,
  - `motor_on`: related to service `motor_enable`,
  - `power_button`: indicates if the Power Button is pressed.

#### Service Servers

- `/panther/hardware/aux_power_enable` [*std_srvs/SetBool*]: enable or disable AUX Power output, e.g., supply to robotic arms.
- `/panther/hardware/charger_enable` [*std_srvs/SetBool*]: if a non-standard charger is available, this service allows enabling and disabling it.
- `/panther/hardware/digital_power_enable` [*std_srvs/SetBool*]: enable or disable the internal digital power used to power on, e.g. User Computer, Router, etc.
- `/panther/hardware/e_stop_reset` [*std_srvs/Trigger*]: reset E-stop.
- `/panther/hardware/e_stop_trigger` [*std_srvs/Trigger*]: trigger E-stop.
- `/panther/hardware/fan_enable` [*std_srvs/SetBool*]: enable or disable the internal fan. Calling the service from the terminal when it is enabled might yield unintuitive behavior. This is because `manager_node` overwrites control. It is advisable to use `manager_node` when implementing fan behaviors. For more information, refer to [panther_manager](../panther_manager/README.md).
- `/panther/hardware/motor_enable` [*std_srvs/SetBool*]: enable or disable motor drivers.
>>>>>>> 659834de

#### Service Clients

- `/panther/driver/reset_roboteq_script` [*std_srvs/Trigger*]: used to reset the Roboteq drivers script when enabling motor drivers.

### relays_node.py

This node is responsible for power management using relays. Available in Panther versions 1.06 and below.

#### Subscribers

<<<<<<< HEAD
- `/panther/hardware/e_stop` [*std_msgs/Bool*, *latched*]: the current state of the emulated emergency stop.
- `/panther/hardware/io_state` [*panther_msgs/IOState*, *latched*]: publishes state of panther IO pins. Used for driver compatybility with Panther version 1.06 and below. Message fields with real hardware representation are:
  - `motor_power` indicates if motor drivers are powered on.
=======
- `/cmd_vel` [*geometry_msgs/Twist*]: observes if velocity commands are sent to the robot. Prevents disabling E-stop if published.
- `/panther/driver/motor_controllers_state` [*panther_msgs/DriverState*]: checks for errors on motor controllers.

#### Publishers

- `/panther/hardware/e_stop` [*std_msgs/Bool*, latched: **true**]: the current state of the emulated E-stop.
- `/panther/hardware/io_state` [*panther_msgs/IOState*, latched: **true**]: publishes the state of panther IO pins. Used for driver compatibility with Panther version 1.06 and below. Message fields with real hardware representation are:
  - `motor_on` indicates if motor drivers are powered on.
>>>>>>> 659834de

#### Service Servers

<<<<<<< HEAD
- `/panther/hardware/e_stop_reset` [*std_srvs/Trigger*]: reset emergency stop.
- `/panther/hardware/e_stop_trigger` [*std_srvs/Trigger*]: trigger emergency stop.
- `/panther/hardware/motor_power_enable` [*std_srvs/SetBool*]: enable or disable motor drivers. Acts in conjunction with the three-position Main switch. Motors can not be enabled if switch is in Stage 1. In case of switch transitioning from Stage 1 to Stage 2, state set by service will be overwritten and motors will be enabled.
=======
- `/panther/hardware/e_stop_reset` [*std_srvs/Trigger*]: reset E-stop.
- `/panther/hardware/e_stop_trigger` [*std_srvs/Trigger*]: trigger E-stop.
- `/panther/hardware/motor_enable` [*std_srvs/SetBool*]: enable or disable motor drivers. Acts in conjunction with the three-position Main Switch. Motors can not be enabled if the switch is in Stage 1. In the case of a switch transitioning from Stage 1 to Stage 2, the state set by the service will be overwritten and motors will be enabled.
>>>>>>> 659834de
<|MERGE_RESOLUTION|>--- conflicted
+++ resolved
@@ -8,33 +8,6 @@
 
 Node responsible for management of the safety board and the power board. Available since Panther version 1.2.
 
-<<<<<<< HEAD
-#### Publishes
-
-- `/panther/hardware/e_stop` [*std_msgs/Bool*, *latched*]: the current state of the emergency stop.
-- `/panther/hardware/io_state` [*panther_msgs/IOState*, *latched*]: publishes state of panther IO pins. Message fields are related to:
-  - `aux_power` is related to service `aux_power_enable`,
-  - `charger_connected` indicates if standard charger is connected,
-  - `charger_enabled` is related to service `charger_enable`,
-  - `digital_power` is related to service `digital_power_enable`,
-  - `fan` is related to service `fan_enable`,
-  - `motor_power` is related to service `motor_power_enable`,
-  - `power_button` indicates if power button is pressed.
-
-#### Subscribes
-
-- `/cmd_vel` [*geometry_msgs/Twist*]: observes if velocity commands are sent to the robot. Prevents disabling e-stop if published.
-
-#### Services advertised
-
-- `/panther/hardware/aux_power_enable` [*std_srvs/SetBool*]: enable or disable auxiliary power output, e.g. supply to robotic arms.
-- `/panther/hardware/charger_enable` [*std_srvs/SetBool*]: if non standard charger is available this service allows to enable and disable it.
-- `/panther/hardware/digital_power_enable` [*std_srvs/SetBool*]: enable or disable the internal digital power used to power on, e.g. NUC, Router, etc.
-- `/panther/hardware/e_stop_reset` [*std_srvs/Trigger*]: reset emergency stop.
-- `/panther/hardware/e_stop_trigger` [*std_srvs/Trigger*]: trigger emergency stop.
-- `/panther/hardware/fan_enable` [*std_srvs/SetBool*]: enable or disable internal fan.
-- `/panther/hardware/motor_power_enable` [*std_srvs/SetBool*]: enable or disable motor drivers.
-=======
 #### Subscribers
 
 - `/cmd_vel` [*geometry_msgs/Twist*]: observes if velocity commands are sent to the robot. Prevents disabling E-stop if published.
@@ -49,7 +22,7 @@
   - `charger_enabled`: related to service `charger_enable`,
   - `digital_power`: related to service `digital_power_enable`,
   - `fan`: related to service `fan_enable`,
-  - `motor_on`: related to service `motor_enable`,
+  - `motor_power`: related to service `motor_power_enable`,
   - `power_button`: indicates if the Power Button is pressed.
 
 #### Service Servers
@@ -60,8 +33,7 @@
 - `/panther/hardware/e_stop_reset` [*std_srvs/Trigger*]: reset E-stop.
 - `/panther/hardware/e_stop_trigger` [*std_srvs/Trigger*]: trigger E-stop.
 - `/panther/hardware/fan_enable` [*std_srvs/SetBool*]: enable or disable the internal fan. Calling the service from the terminal when it is enabled might yield unintuitive behavior. This is because `manager_node` overwrites control. It is advisable to use `manager_node` when implementing fan behaviors. For more information, refer to [panther_manager](../panther_manager/README.md).
-- `/panther/hardware/motor_enable` [*std_srvs/SetBool*]: enable or disable motor drivers.
->>>>>>> 659834de
+- `/panther/hardware/motor_power_enable` [*std_srvs/SetBool*]: enable or disable motor drivers.
 
 #### Service Clients
 
@@ -73,11 +45,6 @@
 
 #### Subscribers
 
-<<<<<<< HEAD
-- `/panther/hardware/e_stop` [*std_msgs/Bool*, *latched*]: the current state of the emulated emergency stop.
-- `/panther/hardware/io_state` [*panther_msgs/IOState*, *latched*]: publishes state of panther IO pins. Used for driver compatybility with Panther version 1.06 and below. Message fields with real hardware representation are:
-  - `motor_power` indicates if motor drivers are powered on.
-=======
 - `/cmd_vel` [*geometry_msgs/Twist*]: observes if velocity commands are sent to the robot. Prevents disabling E-stop if published.
 - `/panther/driver/motor_controllers_state` [*panther_msgs/DriverState*]: checks for errors on motor controllers.
 
@@ -85,17 +52,10 @@
 
 - `/panther/hardware/e_stop` [*std_msgs/Bool*, latched: **true**]: the current state of the emulated E-stop.
 - `/panther/hardware/io_state` [*panther_msgs/IOState*, latched: **true**]: publishes the state of panther IO pins. Used for driver compatibility with Panther version 1.06 and below. Message fields with real hardware representation are:
-  - `motor_on` indicates if motor drivers are powered on.
->>>>>>> 659834de
+  - `motor_power` indicates if motor drivers are powered on.
 
 #### Service Servers
 
-<<<<<<< HEAD
-- `/panther/hardware/e_stop_reset` [*std_srvs/Trigger*]: reset emergency stop.
-- `/panther/hardware/e_stop_trigger` [*std_srvs/Trigger*]: trigger emergency stop.
-- `/panther/hardware/motor_power_enable` [*std_srvs/SetBool*]: enable or disable motor drivers. Acts in conjunction with the three-position Main switch. Motors can not be enabled if switch is in Stage 1. In case of switch transitioning from Stage 1 to Stage 2, state set by service will be overwritten and motors will be enabled.
-=======
 - `/panther/hardware/e_stop_reset` [*std_srvs/Trigger*]: reset E-stop.
 - `/panther/hardware/e_stop_trigger` [*std_srvs/Trigger*]: trigger E-stop.
-- `/panther/hardware/motor_enable` [*std_srvs/SetBool*]: enable or disable motor drivers. Acts in conjunction with the three-position Main Switch. Motors can not be enabled if the switch is in Stage 1. In the case of a switch transitioning from Stage 1 to Stage 2, the state set by the service will be overwritten and motors will be enabled.
->>>>>>> 659834de
+- `/panther/hardware/motor_power_enable` [*std_srvs/SetBool*]: enable or disable motor drivers. Acts in conjunction with the three-position Main Switch. Motors can not be enabled if the switch is in Stage 1. In the case of a switch transitioning from Stage 1 to Stage 2, the state set by the service will be overwritten and motors will be enabled.