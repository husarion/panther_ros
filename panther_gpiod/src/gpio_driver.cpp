--- conflicted
+++ resolved
@@ -110,18 +110,8 @@
 
   // Set the initial value only when the line is configured for the first time;
   // otherwise, set the last known value
-<<<<<<< HEAD
-  gpiod::line::value new_outpu_value;
-  if (!line_request_) {
-    new_outpu_value = gpio_info.init_value;
-  } else {
-    new_outpu_value = gpio_info.value;
-  }
-  settings.set_output_value(new_outpu_value);
-=======
   gpiod::line::value new_output_value = line_request_ ? gpio_info.value : gpio_info.init_value;
   settings.set_output_value(new_output_value);
->>>>>>> 1bbdd38e
 
   if (gpio_info.direction == gpiod::line::direction::INPUT) {
     settings.set_edge_detection(gpiod::line::edge::BOTH);
@@ -155,18 +145,9 @@
 
 bool GPIODriver::IsPinAvaible(const GPIOPin pin) const
 {
-<<<<<<< HEAD
-  for (auto & info : gpio_info_storage_) {
-    if (info.pin == pin) {
-      return true;
-    }
-  }
-  return false;
-=======
   return std::any_of(gpio_info_storage_.begin(), gpio_info_storage_.end(), [&](const auto & info) {
     return info.pin == pin;
   });
->>>>>>> 1bbdd38e
 }
 
 bool GPIODriver::IsPinActive(const GPIOPin pin)
