// Copyright 2023 Husarion sp. z o.o.
//
// Licensed under the Apache License, Version 2.0 (the "License");
// you may not use this file except in compliance with the License.
// You may obtain a copy of the License at
//
//     http://www.apache.org/licenses/LICENSE-2.0
//
// Unless required by applicable law or agreed to in writing, software
// distributed under the License is distributed on an "AS IS" BASIS,
// WITHOUT WARRANTIES OR CONDITIONS OF ANY KIND, either express or implied.
// See the License for the specific language governing permissions and
// limitations under the License.

/**
 * @file gpio_driver.hpp
 *
 * @brief Header file containing declarations for the GPIODriver class
 *        responsible for GPIO operations on Panther robot.
 *
 * This file contains the declarations for the GPIODriver class, which
 * manages GPIO pins on the Panther robot by providing functionalities to set pin values,
 * change pin directions, monitor pin events, and more.
 */

#ifndef PANTHER_GPIOD_GPIO_DRIVER_HPP_
#define PANTHER_GPIOD_GPIO_DRIVER_HPP_

#include <atomic>
#include <condition_variable>
#include <filesystem>
#include <functional>
#include <map>
#include <memory>
#include <mutex>
#include <shared_mutex>
#include <string>
#include <thread>
#include <vector>

#include <gpiod.hpp>

namespace panther_gpiod
{

/**
 * @brief Enumeration representing available GPIO pins in the Panther system.
 */
enum class GPIOPin {
  AUX_PW_EN,
  CHRG_DISABLE,
  CHRG_SENSE,
  DRIVER_EN,
  E_STOP_RESET,
  FAN_SW,
  GPOUT1,
  GPOUT2,
  GPIN1,
  GPIN2,
  LED_SBC_SEL,
  SHDN_INIT,
  STAGE2_INPUT,
  VDIG_OFF,
  VMOT_ON,
  MOTOR_ON,
  WATCHDOG
};

/**
 * @brief Structure containing information related to GPIO pins such as pin configuration,
 * direction, value, etc. This information is required during the initialization process.
 */
struct GPIOInfo
{
  GPIOPin pin;
  gpiod::line::direction direction;
  bool active_low = false;
  gpiod::line::value init_value = gpiod::line::value::INACTIVE;
  gpiod::line::value value = gpiod::line::value::INACTIVE;
  gpiod::line::offset offset = -1;
};

/**
 * @brief Class responsible for managing GPIO pins on Panther robots, handling tasks such as
 * setting pin values, changing pin directions, monitoring pin events, and more.
 */
class GPIODriver
{
public:
  /**
   * @brief Constructs the GPIODriver object with information about GPIO pin configurations.
   * This information is necessary for initializing the GPIO functionality.
   *
   * @param gpio_info_storage Vector containing information about GPIO pin configurations.
   *
   * @throws std::runtime_error if the provided `gpio_info_storage` vector is empty.
   *
   * @note To enable reading pin values, it is required to enable GPIO monitoring.
   * See GPIOMonitorEnable method for more info.
   *
   * @par Example
   * An example of constructing the GPIODriver object by providing GPIO pin information:
   * @code{.cpp}
   * std::vector<GPIOInfo> gpio_configurations = {
   *   GPIOInfo{GPIOPin::CHRG_SENSE, gpiod::line::direction::INPUT},
   *   GPIOInfo{GPIOPin::AUX_PW_EN, gpiod::line::direction::OUTPUT},
   *   GPIOInfo{GPIOPin::LED_SBC_SEL, gpiod::line::direction::OUTPUT, true,
   * gpiod::line::value::ACTIVE}
   *   // ... additional GPIO pin configurations
   * };
   * GPIODriver gpio_driver(gpio_configurations);
   * @endcode
   */
  GPIODriver(std::vector<GPIOInfo> gpio_info_storage);

  /**
   * @brief The destructor sets the GPIO pin values back to their initial values to ensure proper
   * cleanup. It then releases the line request and turns off the GPIO monitoring thread.
   */
  ~GPIODriver();

  /**
   * @brief Enables GPIO pin state monitoring asynchronously. Optionally, configure the
   * Real-Time (RT) FIFO scheduling policy for the monitor thread.
   * @details When called, this method starts the GPIO state monitoring thread asynchronously.
   * If `use_rt` is set to `true`, it configures the FIFO RT scheduling policy for the monitor
   * thread with the specified `gpio_monit_thread_sched_priority`. The default priority is 60.
   *
   * @param use_rt Whether to configure RT FIFO scheduling policy for the monitor thread.
   *        Default is set to false.
   * @param gpio_monit_thread_sched_priority Priority for the GPIO monitoring thread.
   *        Set within the range of 0-99 to enable and configure the FIFO RT scheduling
   *        policy for the monitor thread. This parameter is considered only if `use_rt` is set to
   *        true. The default priority is 60.
   *
   * @note Calling `GPIOMonitorEnable` is optional after constructing the driver object. It allows
   *       asynchronous monitoring of GPIO pin states. Not invoking this method will result in the
   *       lack of functionality to read pin values.
   */
  void GPIOMonitorEnable(
    const bool use_rt = false, const unsigned gpio_monit_thread_sched_priority = 60);

  /**
   * @brief This method sets the provided callback function to be executed upon GPIO edge events.
   *
   * @param callback The callback function to handle GPIO edge events.
   *
   * @par Example
   * An example of using this method to bind a member function as a callback:
   * @code{.cpp}
   * class MyClass {
   * public:
   *   void HandleGPIOEvent(const GPIOInfo & gpio_info) {
   *     // Handle GPIO event here, i.e:
   *     std::cout << gpio_info.offset << ":    " << gpio_info.value << std::endl;
   *   }
   * };
   *
   * MyClass my_obj;
   * GPIODriver gpio_driver;
   * gpio_driver.ConfigureEdgeEventCallback(
   *     std::bind(&MyClass::HandleGPIOEvent, &my_obj, std::placeholders::_1));
   * @endcode
   */
  void ConfigureEdgeEventCallback(const std::function<void(const GPIOInfo &)> & callback);

  /**
   * @brief Changes the direction of a specific GPIO pin.
   *
   * @param pin GPIOPin to change the direction for.
   * @param direction New direction for the pin.
   */
  void ChangePinDirection(const GPIOPin pin, const gpiod::line::direction direction);

  /**
   * @brief Returns true if a specific pin is configured and stored in GPIO info storage
   *
   * @param pin The GPIO pin to check availability for
   * @return true if the pin is available, false otherwise
   */
  bool IsPinAvaible(const GPIOPin pin) const;

  /**
   * @brief Checks if a specific GPIO pin is active. This method returns the value stored in the
   * class read during the last edge event.
   *
   * @param pin GPIOPin to check.
   *
   * @throws std::runtime_error if GPIO monitor thread is not running.
   *
   * @return True if the pin is active, false otherwise.
   */
  bool IsPinActive(const GPIOPin pin);

  /**
   * @brief Sets the value for a specific GPIO pin.
   *
   * @param pin GPIOPin to set the value for.
   * @param value The boolean value to set for the pin.
   *
   * @throws std::invalid_argument if trying to set the value for an INPUT pin.
   * @throws std::runtime_error if changing the GPIO state fails.
   *
   * @return true if the pin value is successfully set, false otherwise.
   */
  bool SetPinValue(const GPIOPin pin, const bool value);

private:
  std::unique_ptr<gpiod::line_request> CreateLineRequest(gpiod::chip & chip);
  gpiod::line_settings GenerateLineSettings(const GPIOInfo & pin_info);
  GPIOPin GetPinFromOffset(const gpiod::line::offset & offset) const;
  GPIOInfo & GetGPIOInfoRef(const GPIOPin pin);
  void ConfigureLineRequest(
    gpiod::chip & chip, gpiod::request_builder & builder, GPIOInfo & gpio_info);
  void MonitorAsyncEvents();
  void ConfigureRt();
  void HandleEdgeEvent(const gpiod::edge_event & event);
  bool IsGPIOMonitorThreadRunning() const;

  /**
   * @brief Enables asynchronous monitoring of GPIO pin events.
   *
   * @throws std::runtime_error if a timeout occurs while waiting for the GPIO monitor thread.
   */
  void GPIOMonitorOn();

  /**
   * @brief Disables asynchronous monitoring of GPIO pin events.
   */
  void GPIOMonitorOff();

  /**
   * @brief Callback function for GPIO edge events.
   *
   * @param gpio_info Information related to the state of the GPIO pin for which the event took
   * place.
   */
  std::function<void(const GPIOInfo & gpio_info)> GPIOEdgeEventCallback;

  /**
   * @brief Mapping of GPIO pins to their respective names.
   */
  const std::map<GPIOPin, std::string> pin_names_{
    {GPIOPin::WATCHDOG, "WATCHDOG"},
    {GPIOPin::AUX_PW_EN, "AUX_PW_EN"},
    {GPIOPin::CHRG_DISABLE, "CHRG_DISABLE"},
    {GPIOPin::CHRG_SENSE, "CHRG_SENSE"},
    {GPIOPin::DRIVER_EN, "DRIVER_EN"},
    {GPIOPin::E_STOP_RESET, "E_STOP_RESET"},
    {GPIOPin::FAN_SW, "FAN_SW"},
    {GPIOPin::GPOUT1, "GPOUT1"},
    {GPIOPin::GPOUT2, "GPOUT2"},
    {GPIOPin::GPIN1, "GPIN1"},
    {GPIOPin::GPIN2, "GPIN2"},
    {GPIOPin::LED_SBC_SEL, "LED_SBC_SEL"},
    {GPIOPin::SHDN_INIT, "SHDN_INIT"},
    {GPIOPin::STAGE2_INPUT, "STAGE2_INPUT"},
    {GPIOPin::VDIG_OFF, "VDIG_OFF"},
    {GPIOPin::VMOT_ON, "VMOT_ON"},
<<<<<<< HEAD
    {GPIOPin::MOTOR_ON, "MOTOR_ON"}};
=======
    {GPIOPin::MOTOR_ON, "MOTOR_ON"},
  };
>>>>>>> 1bbdd38e

  /**
   * @brief Vector containing GPIO pin configuration information such as pin direction, value, etc.
   */
  std::vector<GPIOInfo> gpio_info_storage_;

  /**
   * @brief Mutex for managing access to GPIO pin information.
   */
  mutable std::shared_mutex gpio_info_storage_mutex_;

  /**
   * @brief Request object for controlling GPIO lines.
   */
  std::unique_ptr<gpiod::line_request> line_request_;

  /**
   * @brief Thread object for monitoring GPIO events asynchronously.
   */
  std::unique_ptr<std::thread> gpio_monitor_thread_;

  /**
   * @brief When enabled, the GPIODriver object will initiate the GPIO monitor
   * thread with real-time scheduling if a valid priority is provided.
   */
  bool use_rt_;

  /**
   * @brief Priority for the GPIO monitoring thread. The value ranges from 0 to 99, inclusive,
   * and is used to configure the FIFO real-time scheduling policy for the monitor thread
   * if real-time monitoring is enabled.
   */
  unsigned gpio_monit_thread_sched_priority_;
  std::atomic_bool gpio_monitor_thread_enabled_ = false;
  std::condition_variable monitor_init_cond_var_;
  std::mutex monitor_init_mtx_;
  static constexpr unsigned gpio_debounce_period_ = 10;
  static constexpr unsigned edge_event_buffer_size_ = 2;
  const std::filesystem::path gpio_chip_path_ = "/dev/gpiochip0";
};

}  // namespace panther_gpiod

#endif  // PANTHER_GPIOD_GPIO_DRIVER_HPP_<|MERGE_RESOLUTION|>--- conflicted
+++ resolved
@@ -257,12 +257,8 @@
     {GPIOPin::STAGE2_INPUT, "STAGE2_INPUT"},
     {GPIOPin::VDIG_OFF, "VDIG_OFF"},
     {GPIOPin::VMOT_ON, "VMOT_ON"},
-<<<<<<< HEAD
-    {GPIOPin::MOTOR_ON, "MOTOR_ON"}};
-=======
     {GPIOPin::MOTOR_ON, "MOTOR_ON"},
   };
->>>>>>> 1bbdd38e
 
   /**
    * @brief Vector containing GPIO pin configuration information such as pin direction, value, etc.
