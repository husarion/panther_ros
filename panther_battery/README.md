# panther_battery

The package containing nodes monitoring and publishing the internal battery state of the Husarion Panther robot.

## Launch Files

This package contains:

- [`battery.launch.py`](#batterylaunchpy---arguments) - is responsible for activating battery node, which dealing with reading and publishing battery data.

### battery.launch.py - Arguments

| Argument    | Description <br/> ***Type:*** `Default`                                         |
| ----------- | ------------------------------------------------------------------------------- |
| `namespace` | Add namespace to all launched nodes. <br/> ***string:*** `env(ROBOT_NAMESPACE)` |

### battery.launch.py - Nodes

| Node name            | *Type*                             |
| ---------------- | ---------------------------------- |
| `battery_driver` | [*panther_batter/battery_node*](.) |

## ROS Nodes

- `battery_node`: Publishes battery state read from ADC unit for Panther version 1.2 and above, or based on Roboteq motor controllers' data for earlier versions of the robot.

### battery_node

#### Publishes

- `_battery/battery_1_status_raw` [*sensor_msgs/BatteryState*]: first battery raw state.
- `_battery/battery_2_status_raw` [*sensor_msgs/BatteryState*]: second battery raw state. Published if second battery detected.
- `battery/battery_status` [*sensor_msgs/BatteryState*]: mean values of both batteries if Panther has two batteries. Otherwise, the state of the single battery will be published.
- `battery/charging_status` [*panther_msgs/ChargingStatus*]: battery charging status.
- `diagnostics` [*diagnostic_msgs/DiagnosticArray*]: battery diagnostic messages.

#### Subscribes

- `hardware/io_state` [*panther_msgs/IOState*]: current state of IO.
- `hardware/motor_controllers_state` [*panther_msgs/DriverState*]: current motor controllers' state and error flags. Subscribed if using Roboteq motor controllers data.

#### Parameters

<<<<<<< HEAD
- `~/adc/device0` [*string*, default: **/dev/adc0**]: ADC nr 0 IIO device. Used with Panther version 1.2 and above.
- `~/adc/device1` [*string*, default: **/dev/adc1**]: ADC nr 1 IIO device. Used with Panther version 1.2 and above.
- `~/adc/path` [*string*, default: **/sys/bus/iio/devices/**]: path of ADC devices mount.
=======
[//]: # (ROS_API_NODE_PARAMETERS_START)

- `~/adc/device0` [*string*, default: **/sys/bus/iio/devices/iio:device0**]: ADC nr 0 IIO device. Used with Panther version 1.2 and above.
- `~/adc/device1` [*string*, default: **/sys/bus/iio/devices/iio:device1**]: ADC nr 1 IIO device. Used with Panther version 1.2 and above.
>>>>>>> a939d7da
- `~/adc/ma_window_len/charge` [*int*, default: **10**]: window length of a moving average, used to smooth out battery charge readings. Used with Panther version 1.2 and above.
- `~/adc/ma_window_len/temp` [*int*, default: **10**]: window length of a moving average, used to smooth out battery temperature readings. Used with Panther version 1.2 and above.
- `~/battery_timeout` [*float*, default: **1.0**]: specifies the timeout in seconds. If the node fails to read battery data exceeding this duration, the node will publish an unknown battery state.
- `~/ma_window_len/voltage` [*int*, default: **10**]: window length of a moving average, used to smooth out battery voltage readings.
- `~/ma_window_len/current` [*int*, default: **10**]: window length of a moving average, used to smooth out battery current readings.
- `~/roboteq/driver_state_timeout` [*float*, default: **0.2**]: specifies timeout in seconds after which driver state messages will be considered old. Used with Panther version 1.06 and earlier.<|MERGE_RESOLUTION|>--- conflicted
+++ resolved
@@ -41,16 +41,8 @@
 
 #### Parameters
 
-<<<<<<< HEAD
-- `~/adc/device0` [*string*, default: **/dev/adc0**]: ADC nr 0 IIO device. Used with Panther version 1.2 and above.
-- `~/adc/device1` [*string*, default: **/dev/adc1**]: ADC nr 1 IIO device. Used with Panther version 1.2 and above.
-- `~/adc/path` [*string*, default: **/sys/bus/iio/devices/**]: path of ADC devices mount.
-=======
-[//]: # (ROS_API_NODE_PARAMETERS_START)
-
 - `~/adc/device0` [*string*, default: **/sys/bus/iio/devices/iio:device0**]: ADC nr 0 IIO device. Used with Panther version 1.2 and above.
 - `~/adc/device1` [*string*, default: **/sys/bus/iio/devices/iio:device1**]: ADC nr 1 IIO device. Used with Panther version 1.2 and above.
->>>>>>> a939d7da
 - `~/adc/ma_window_len/charge` [*int*, default: **10**]: window length of a moving average, used to smooth out battery charge readings. Used with Panther version 1.2 and above.
 - `~/adc/ma_window_len/temp` [*int*, default: **10**]: window length of a moving average, used to smooth out battery temperature readings. Used with Panther version 1.2 and above.
 - `~/battery_timeout` [*float*, default: **1.0**]: specifies the timeout in seconds. If the node fails to read battery data exceeding this duration, the node will publish an unknown battery state.
