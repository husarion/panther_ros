#!/usr/bin/python3

from threading import Lock
from typing import Optional

import rospy

from sensor_msgs.msg import BatteryState

from panther_msgs.msg import DriverState


class RoboteqRepublisherNode:
    V_BAT_FATAL_MIN = 27.0
    V_BAT_FATAL_MAX = 43.0
<<<<<<< HEAD
    V_BAT_FULL = 41.4
    V_BAT_MIN = 32.0
    
=======

>>>>>>> 07315ae0
    def __init__(self, name: str) -> None:
        rospy.init_node(name, anonymous=False)

        self._lock = Lock()

        self._battery_voltage: Optional[float] = None
        self._battery_current: Optional[float] = None
        self._battery_voltage_mean = 37.0

        self._volt_mean_length = 10
        self._battery_voltage_hist = [37.0] * self._volt_mean_length

        self._battery_timeout = 1.0
        self._last_battery_info_time = rospy.get_time()

        # -------------------------------
        #   Subscribers
        # -------------------------------

        self._motor_controllers_state_sub = rospy.Subscriber(
            'driver/motor_controllers_state', DriverState, self._motor_controllers_state_cb
        )

        # -------------------------------
        #   Publishers
        # -------------------------------

        self._battery_pub = rospy.Publisher('battery', BatteryState, queue_size=1)

        # -------------------------------
        #   Timers
        # -------------------------------

        # Running at 10 HZ
        self._battery_pub_timer = rospy.Timer(rospy.Duration(0.1), self._battery_pub_timer_cb)

        rospy.loginfo(f'[{rospy.get_name()}] Node started')

    def _motor_controllers_state_cb(self, msg: DriverState) -> None:
        with self._lock:
            new_voltage = (msg.front.voltage + msg.rear.voltage) / 2.0

            self._last_battery_info_time = rospy.get_time()
            self._battery_voltage = new_voltage
            self._battery_current = msg.front.current + msg.rear.current
            self._update_volt_mean(new_voltage)

    def _battery_pub_timer_cb(self, *args) -> None:
        with self._lock:
            battery_msg = BatteryState()
            battery_msg.header.stamp = rospy.Time.now()
            battery_msg.capacity = 20.0
            battery_msg.design_capacity = 20.0
            battery_msg.power_supply_technology = BatteryState.POWER_SUPPLY_TECHNOLOGY_LIPO

            if (
                self._battery_voltage == None
                or self._battery_current == None
                or rospy.get_time() - self._last_battery_info_time > self._battery_timeout
            ):
                battery_msg.power_supply_status = BatteryState.POWER_SUPPLY_STATUS_UNKNOWN
            else:
                battery_msg.voltage = self._battery_voltage
                battery_msg.temperature = float('nan')
                battery_msg.current = self._battery_current
                battery_msg.percentage = (battery_msg.voltage - self.V_BAT_MIN) / (
                    self.V_BAT_FULL - self.V_BAT_MIN
                )
                battery_msg.charge = battery_msg.percentage * battery_msg.design_capacity
                battery_msg.present = True

                # TODO: check battery status
                battery_msg.power_supply_status = BatteryState.POWER_SUPPLY_STATUS_DISCHARGING

                # check battery health
                error_msg = None
                if self._battery_voltage < self.V_BAT_FATAL_MIN:
                    battery_msg.power_supply_health = BatteryState.POWER_SUPPLY_HEALTH_DEAD
                    error_msg = 'Battery voltage is critically low!'
                elif self._battery_voltage > self.V_BAT_FATAL_MAX:
                    battery_msg.power_supply_health = BatteryState.POWER_SUPPLY_HEALTH_OVERVOLTAGE
                    error_msg = 'Battery overvoltage!'
                else:
                    battery_msg.power_supply_health = BatteryState.POWER_SUPPLY_HEALTH_GOOD

                if error_msg is not None:
                    rospy.logerr_throttle_identical(10.0, f'[{rospy.get_name()}] {error_msg}')

            self._battery_pub.publish(battery_msg)

    def _update_volt_mean(self, new_val: float) -> float:
        # Updates the average by adding the newest and removing the oldest component of mean value,
        # in order to avoid recalculating the entire sum every time.
<<<<<<< HEAD
        self._battery_voltage_mean += (
            new_val - self._battery_voltage_hist[0]
        ) / self._volt_mean_length
=======
        self._battery_voltage_mean += (new_val - self._battery_voltage_hist[0]) / self._volt_mean_length
>>>>>>> 07315ae0

        self._battery_voltage_hist.pop(0)
        self._battery_voltage_hist.append(new_val)


def main():
    roboteq_republisher_node = RoboteqRepublisherNode('roboteq_republisher_node')
    rospy.spin()


if __name__ == '__main__':
    try:
        main()
    except rospy.ROSInterruptException:
        pass<|MERGE_RESOLUTION|>--- conflicted
+++ resolved
@@ -13,13 +13,9 @@
 class RoboteqRepublisherNode:
     V_BAT_FATAL_MIN = 27.0
     V_BAT_FATAL_MAX = 43.0
-<<<<<<< HEAD
     V_BAT_FULL = 41.4
     V_BAT_MIN = 32.0
-    
-=======
 
->>>>>>> 07315ae0
     def __init__(self, name: str) -> None:
         rospy.init_node(name, anonymous=False)
 
@@ -113,13 +109,9 @@
     def _update_volt_mean(self, new_val: float) -> float:
         # Updates the average by adding the newest and removing the oldest component of mean value,
         # in order to avoid recalculating the entire sum every time.
-<<<<<<< HEAD
         self._battery_voltage_mean += (
             new_val - self._battery_voltage_hist[0]
         ) / self._volt_mean_length
-=======
-        self._battery_voltage_mean += (new_val - self._battery_voltage_hist[0]) / self._volt_mean_length
->>>>>>> 07315ae0
 
         self._battery_voltage_hist.pop(0)
         self._battery_voltage_hist.append(new_val)
