--- conflicted
+++ resolved
@@ -13,11 +13,8 @@
 class RoboteqRepublisherNode:
     V_BAT_FATAL_MIN = 27.0
     V_BAT_FATAL_MAX = 43.0
-<<<<<<< HEAD
-=======
     V_BAT_FULL = 41.4
     V_BAT_MIN = 32.0
->>>>>>> 561766ba
 
     def __init__(self, name: str) -> None:
         rospy.init_node(name, anonymous=False)
@@ -67,11 +64,7 @@
 
             self._last_battery_info_time = rospy.get_time()
             self._battery_voltage = new_voltage
-<<<<<<< HEAD
-            self._battery_current = msg.front.current + msg.rear.current
-=======
             self._battery_current = -(msg.front.current + msg.rear.current)
->>>>>>> 561766ba
             self._update_volt_mean(new_voltage)
 
     def _battery_pub_timer_cb(self, *args) -> None:
@@ -80,11 +73,7 @@
             battery_msg.header.stamp = rospy.Time.now()
             battery_msg.capacity = 20.0
             battery_msg.design_capacity = 20.0
-<<<<<<< HEAD
-            battery_msg.power_supply_technology = BatteryState.POWER_SUPPLY_TECHNOLOGY_LIPO
-=======
             battery_msg.power_supply_technology = BatteryState.POWER_SUPPLY_TECHNOLOGY_LION
->>>>>>> 561766ba
 
             if (
                 self._battery_voltage == None
@@ -104,10 +93,6 @@
                 battery_msg.charge = battery_msg.percentage * battery_msg.design_capacity
                 battery_msg.present = True
 
-<<<<<<< HEAD
-                # TODO: check battery status
-=======
->>>>>>> 561766ba
                 battery_msg.power_supply_status = BatteryState.POWER_SUPPLY_STATUS_DISCHARGING
 
                 # check battery health
@@ -129,24 +114,17 @@
     def _update_volt_mean(self, new_val: float) -> float:
         # Updates the average by adding the newest and removing the oldest component of mean value,
         # in order to avoid recalculating the entire sum every time.
-<<<<<<< HEAD
-        self._battery_voltage_mean += (new_val - self._battery_voltage_hist[0]) / self._volt_mean_length
-=======
         self._battery_voltage_mean += (
             new_val - self._battery_voltage_hist[0]
         ) / self._volt_mean_length
->>>>>>> 561766ba
 
         self._battery_voltage_hist.pop(0)
         self._battery_voltage_hist.append(new_val)
 
-<<<<<<< HEAD
-=======
     @staticmethod
     def _clamp(value, min_value, max_value):
         return max(min(value, max_value), min_value)
 
->>>>>>> 561766ba
 
 def main():
     roboteq_republisher_node = RoboteqRepublisherNode('roboteq_republisher_node')
