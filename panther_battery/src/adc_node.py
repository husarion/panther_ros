#!/usr/bin/python3

from collections import defaultdict
import math
from threading import Lock
from typing import Dict, Optional, Union

import rospy

from sensor_msgs.msg import BatteryState

from panther_msgs.msg import DriverState, IOState


class ADCNode:
    BAT_CHARGING_CURR_THRESH = 0.1
    BAT02_DETECT_THRESH = 3.03
    V_BAT_FATAL_MIN = 27.0
    V_BAT_FATAL_MAX = 43.0
    V_BAT_FULL = 41.4
    V_BAT_MIN = 32.0

    def __init__(self, name: str) -> None:
        rospy.init_node(name, anonymous=False)

        self._high_bat_temp = rospy.get_param('~high_bat_temp', 55.0)

        self._driver_battery_last_info_time: Optional[float] = None
        self._I_driv: Optional[float] = None
        self._V_driv: Optional[float] = None

        self._mean_length = 10
        self._V_bat_hist = defaultdict(lambda: [37.0] * self._mean_length)
        self._V_bat_mean = defaultdict(lambda: 37.0)
        self._I_bat_charge_hist = defaultdict(lambda: [0.0] * self._mean_length)
        self._I_bat_charge_mean = defaultdict(lambda: 0.0)

        self._A = 298.15
        self._B = 3977.0
        self._R1 = 10000.0
        self._R0 = 10000.0
        self._u_supply = 3.28

        self._battery_count = self._check_battery_count()
<<<<<<< HEAD
        self._I_bat_charging_thresh = {}

=======
        self._battery_charging = True  # const for now, later this will be evaluated
        
        self._charger_connected = False
        
>>>>>>> fbb45643
        self._lock = Lock()

        # -------------------------------
        #   Subscribers
        # -------------------------------

        self._motor_controllers_state_sub = rospy.Subscriber(
            'driver/motor_controllers_state', DriverState, self._motor_controllers_state_cb
        )
        self._io_state_sub = rospy.Subscriber('hardware/io_state', IOState, self._io_state_cb)

        # -------------------------------
        #   Publishers
        # -------------------------------

        self._battery_pub = rospy.Publisher('battery', BatteryState, queue_size=1)

        if self._battery_count == 2:
            self._battery_1_pub = rospy.Publisher('battery_1', BatteryState, queue_size=1)
            self._battery_2_pub = rospy.Publisher('battery_2', BatteryState, queue_size=1)

            self._I_bat_charging_thresh.update(
                {
                    self._battery_pub: 2 * self.BAT_CHARGING_CURR_THRESH,
                    self._battery_1_pub: self.BAT_CHARGING_CURR_THRESH,
                    self._battery_2_pub: self.BAT_CHARGING_CURR_THRESH,
                }
            )
        else:
            self._I_bat_charging_thresh.update({self._battery_pub: self.BAT_CHARGING_CURR_THRESH})

        # -------------------------------
        #   Timers
        # -------------------------------

        # Running at 10 Hz
        self._battery_timer = rospy.Timer(rospy.Duration(0.1), self._battery_timer_cb)

        rospy.loginfo(f'[{rospy.get_name()}] Battery count: {self._battery_count}')
        rospy.loginfo(f'[{rospy.get_name()}] Node started')

    def _motor_controllers_state_cb(self, driver_state: DriverState) -> None:
        with self._lock:
            self._driver_battery_last_info_time = rospy.get_time()

            self._V_driv = (driver_state.front.voltage + driver_state.rear.voltage) / 2.0
            self._I_driv = driver_state.front.current + driver_state.rear.current

    def _io_state_cb(self, io_state: IOState) -> None:
        with self._lock:
            self._charger_connected = io_state.charger_connected

    def _battery_timer_cb(self, *args) -> None:
        try:
            V_bat_1 = self._get_adc_measurement(
                path='/sys/bus/iio/devices/iio:device1/in_voltage0_raw', LSB=0.02504255, offset=0.0
            )
            V_bat_2 = self._get_adc_measurement(
                path='/sys/bus/iio/devices/iio:device1/in_voltage3_raw', LSB=0.02504255, offset=0.0
            )
            V_temp_bat_1 = self._get_adc_measurement(
                path='/sys/bus/iio/devices/iio:device0/in_voltage1_raw', LSB=0.002, offset=0.0
            )
            V_temp_bat_2 = self._get_adc_measurement(
                path='/sys/bus/iio/devices/iio:device0/in_voltage0_raw', LSB=0.002, offset=0.0
            )
            I_charge_bat_1 = self._get_adc_measurement(
                path='/sys/bus/iio/devices/iio:device0/in_voltage3_raw', LSB=0.005, offset=0.0
            )
            I_charge_bat_2 = self._get_adc_measurement(
                path='/sys/bus/iio/devices/iio:device0/in_voltage2_raw', LSB=0.005, offset=0.0
            )
            I_bat_1 = self._get_adc_measurement(
                path='/sys/bus/iio/devices/iio:device1/in_voltage2_raw', LSB=0.04, offset=625.0
            )
            I_bat_2 = self._get_adc_measurement(
                path='/sys/bus/iio/devices/iio:device1/in_voltage1_raw', LSB=0.04, offset=625.0
            )
        except:
            rospy.logerr(f'[{rospy.get_name()}] Battery ADC measurement error')
            return

        if self._battery_count == 2:
            temp_bat_1 = self._voltage_to_deg(V_temp_bat_1)
            temp_bat_2 = self._voltage_to_deg(V_temp_bat_2)

            self._publish_battery_msg(
                self._battery_1_pub, V_bat_1, temp_bat_1, -I_bat_1 + I_charge_bat_1, I_charge_bat_1
            )
            self._publish_battery_msg(
                self._battery_2_pub, V_bat_2, temp_bat_2, -I_bat_2 + I_charge_bat_2, I_charge_bat_2
            )

            self._publish_battery_msg(
                self._battery_pub,
                (V_bat_1 + V_bat_2) / 2.0,
                (temp_bat_1 + temp_bat_2) / 2.0,
                -(I_bat_1 + I_bat_2) + I_charge_bat_1 + I_charge_bat_2,
                I_charge_bat_1 + I_charge_bat_2,
            )

        else:
            temp_bat_1 = self._voltage_to_deg(V_temp_bat_1)
            self._publish_battery_msg(
                self._battery_pub, V_bat_1, temp_bat_1, -(I_bat_1 + I_bat_2) + I_charge_bat_1
            )

    def _check_battery_count(self) -> int:
        trials_num = 10
        V_temp_sum = 0.0

        try:
            for i in range(trials_num):
                V_temp_sum += self._get_adc_measurement(
                    path='/sys/bus/iio/devices/iio:device0/in_voltage0_raw', LSB=0.002, offset=0.0
                )
                rospy.sleep(0.2)

            V_temp_bat_2 = V_temp_sum / trials_num

        except:
            rospy.logerr(
                f'[{rospy.get_name()}] Battery ADC measurement error excep. '
                f'The number of batteries cannot be determined. The single battery was adopted.'
            )

        return 1 if V_temp_bat_2 > ADCNode.BAT02_DETECT_THRESH else 2

    def _get_adc_measurement(self, path: str, offset: float, LSB: float) -> float:
        raw_value = self._read_file(path)
        return (raw_value - offset) * LSB

    def _voltage_to_deg(self, V_temp: float) -> float:
        if V_temp == 0 or V_temp >= self._u_supply:
            rospy.logerr(f'[{rospy.get_name()}] Temperature measurement error')
            return float('nan')

        R_therm = (V_temp * self._R1) / (self._u_supply - V_temp)

        return (self._A * self._B / (self._A * math.log(R_therm / self._R0) + self._B)) - 273.15

    def _publish_battery_msg(
        self, bat_pub: rospy.Publisher, V_bat: float, temp_bat: float, I_bat: float, I_charge: float
    ) -> None:
        battery_msg = BatteryState()
        battery_msg.header.stamp = rospy.Time.now()
        battery_msg.voltage = V_bat
        battery_msg.temperature = temp_bat
        battery_msg.current = I_bat
        battery_msg.percentage = self._clamp(
            (battery_msg.voltage - self.V_BAT_MIN) / (self.V_BAT_FULL - self.V_BAT_MIN),
            0.0,
            1.0,
        )
        battery_msg.capacity = 20.0
        battery_msg.design_capacity = 20.0
        battery_msg.charge = battery_msg.percentage * battery_msg.design_capacity
        battery_msg.power_supply_technology = BatteryState.POWER_SUPPLY_TECHNOLOGY_LIPO
        battery_msg.present = True

        V_bat_mean = self._count_mean(bat_pub, V_bat, self._V_bat_mean, self._V_bat_hist)
        I_bat_mean = self._count_mean(
            bat_pub, I_charge, self._I_bat_charge_mean, self._I_bat_charge_hist
        )

        with self._lock:
            # check battery status
            if self._charger_connected:
                if battery_msg.percentage == 1.0:
                    battery_msg.power_supply_status = BatteryState.POWER_SUPPLY_STATUS_FULL
                elif I_bat_mean > self._I_bat_charging_thresh[bat_pub]:
                    battery_msg.power_supply_status = BatteryState.POWER_SUPPLY_STATUS_CHARGING
                else:
                    battery_msg.power_supply_status = BatteryState.POWER_SUPPLY_STATUS_NOT_CHARGING
            else:
                battery_msg.power_supply_status = BatteryState.POWER_SUPPLY_STATUS_DISCHARGING

            # check battery health
            error_msg = None
            if V_bat_mean < self.V_BAT_FATAL_MIN:
                battery_msg.power_supply_health = BatteryState.POWER_SUPPLY_HEALTH_DEAD
                error_msg = 'Battery voltage is critically low!'
            elif V_bat_mean > self.V_BAT_FATAL_MAX:
                battery_msg.power_supply_health = BatteryState.POWER_SUPPLY_HEALTH_OVERVOLTAGE
                error_msg = 'Battery overvoltage!'
            elif temp_bat >= self._high_bat_temp:
                battery_msg.power_supply_health = BatteryState.POWER_SUPPLY_HEALTH_OVERHEAT
                error_msg = 'Battery is overheating!'
            elif self._driver_battery_last_info_time is None:
                battery_msg.power_supply_health = BatteryState.POWER_SUPPLY_HEALTH_UNKNOWN
            else:
                battery_msg.power_supply_health = BatteryState.POWER_SUPPLY_HEALTH_GOOD

        if error_msg is not None:
            rospy.logerr_throttle_identical(10.0, f'[{rospy.get_name()}] {error_msg}')

        bat_pub.publish(battery_msg)

    def _count_mean(
        self,
        label: Union[rospy.Publisher, str],
        new_val: float,
        mean_dict: dict,
        hist_dict: Dict[Union[rospy.Publisher, str], list],
    ) -> float:
        # Updates the average by adding the newest and removing the oldest component of mean value,
        # in order to avoid recalculating the entire sum every time.
        mean_dict[label] += (new_val - hist_dict[label][0]) / self._mean_length

        hist_dict[label].pop(0)
        hist_dict[label].append(new_val)

        return mean_dict[label]

    @staticmethod
    def _read_file(path: str) -> int:
        with open(path, 'r') as file:
            data = file.read().rstrip()

        return int(data)

    @staticmethod
    def _clamp(value, min_value, max_value):
        return max(min(value, max_value), min_value)


def main():
    adc_node = ADCNode('adc_node')
    rospy.spin()


if __name__ == '__main__':
    try:
        main()
    except rospy.ROSInterruptException:
        pass<|MERGE_RESOLUTION|>--- conflicted
+++ resolved
@@ -42,15 +42,10 @@
         self._u_supply = 3.28
 
         self._battery_count = self._check_battery_count()
-<<<<<<< HEAD
+        
         self._I_bat_charging_thresh = {}
-
-=======
-        self._battery_charging = True  # const for now, later this will be evaluated
-        
         self._charger_connected = False
         
->>>>>>> fbb45643
         self._lock = Lock()
 
         # -------------------------------
