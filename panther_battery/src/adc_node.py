--- conflicted
+++ resolved
@@ -1,18 +1,9 @@
 #!/usr/bin/python3
 
-<<<<<<< HEAD
-from threading import Lock
-
-from collections import defaultdict
-import math
-from threading import Lock
-from typing import Optional, Union
-=======
 from collections import defaultdict
 import math
 from threading import Lock
 from typing import Dict, Optional, Union
->>>>>>> 561766ba
 
 import rospy
 
@@ -26,37 +17,23 @@
     BAT02_DETECT_THRESH = 3.03
     V_BAT_FATAL_MIN = 27.0
     V_BAT_FATAL_MAX = 43.0
-<<<<<<< HEAD
-=======
     V_BAT_FULL = 41.4
     V_BAT_MIN = 32.0
->>>>>>> 561766ba
 
     def __init__(self, name: str) -> None:
         rospy.init_node(name, anonymous=False)
 
-<<<<<<< HEAD
         self._high_bat_temp = rospy.get_param('~fatal_bat_temp', 62.0)
-=======
-        self._high_bat_temp = rospy.get_param('~high_bat_temp', 55.0)
->>>>>>> 561766ba
 
         self._driver_battery_last_info_time: Optional[float] = None
         self._I_driv: Optional[float] = None
         self._V_driv: Optional[float] = None
 
-<<<<<<< HEAD
-        self._volt_mean_length = 10
-        self._V_bat_hist = defaultdict(lambda: [37.0] * self._volt_mean_length)
-        self._V_bat_mean = defaultdict(lambda: 37.0)
-        self._V_driv_mean: Optional[float] = None
-=======
         self._mean_length = 10
         self._V_bat_hist = defaultdict(lambda: [37.0] * self._mean_length)
         self._V_bat_mean = defaultdict(lambda: 37.0)
         self._I_bat_charge_hist = defaultdict(lambda: [0.0] * self._mean_length)
         self._I_bat_charge_mean = defaultdict(lambda: 0.0)
->>>>>>> 561766ba
 
         self._A = 298.15
         self._B = 3977.0
@@ -116,14 +93,7 @@
         with self._lock:
             self._driver_battery_last_info_time = rospy.get_time()
 
-<<<<<<< HEAD
-            driver_voltage = (driver_state.front.voltage + driver_state.rear.voltage) / 2.0
-            self._V_driv = driver_voltage
-            self._V_driv_mean = self._count_volt_mean('V_driv', driver_voltage)
-
-=======
             self._V_driv = (driver_state.front.voltage + driver_state.rear.voltage) / 2.0
->>>>>>> 561766ba
             self._I_driv = driver_state.front.current + driver_state.rear.current
 
     def _io_state_cb(self, io_state: IOState) -> None:
@@ -239,16 +209,6 @@
         battery_msg.power_supply_technology = BatteryState.POWER_SUPPLY_TECHNOLOGY_LION
         battery_msg.present = True
 
-<<<<<<< HEAD
-        V_bat_mean = self._count_volt_mean(bat_pub, V_bat)
-
-        # check battery status
-        with self._lock:
-            if self._charger_connected:
-                if battery_msg.percentage >= 1.0:
-                    battery_msg.power_supply_status = BatteryState.POWER_SUPPLY_STATUS_FULL
-                elif self._battery_charging:
-=======
         V_bat_mean = self._count_mean(bat_pub, V_bat, self._V_bat_mean, self._V_bat_hist)
         I_bat_mean = self._count_mean(
             bat_pub, I_charge, self._I_bat_charge_mean, self._I_bat_charge_hist
@@ -260,19 +220,13 @@
                 if battery_msg.percentage == 1.0:
                     battery_msg.power_supply_status = BatteryState.POWER_SUPPLY_STATUS_FULL
                 elif I_bat_mean > self._I_bat_charging_thresh[bat_pub]:
->>>>>>> 561766ba
                     battery_msg.power_supply_status = BatteryState.POWER_SUPPLY_STATUS_CHARGING
                 else:
                     battery_msg.power_supply_status = BatteryState.POWER_SUPPLY_STATUS_NOT_CHARGING
             else:
                 battery_msg.power_supply_status = BatteryState.POWER_SUPPLY_STATUS_DISCHARGING
 
-<<<<<<< HEAD
-        # check battery health
-        with self._lock:
-=======
             # check battery health
->>>>>>> 561766ba
             error_msg = None
             if V_bat_mean < self.V_BAT_FATAL_MIN:
                 battery_msg.power_supply_health = BatteryState.POWER_SUPPLY_HEALTH_DEAD
@@ -285,14 +239,6 @@
                 error_msg = 'Battery is overheating!'
             elif self._driver_battery_last_info_time is None:
                 battery_msg.power_supply_health = BatteryState.POWER_SUPPLY_HEALTH_UNKNOWN
-<<<<<<< HEAD
-            elif (
-                rospy.get_time() - self._driver_battery_last_info_time < 0.1
-                and abs(V_bat_mean - self._V_driv_mean) > self.V_BAT_FATAL_MAX * 0.1
-            ):
-                battery_msg.power_supply_health = BatteryState.POWER_SUPPLY_HEALTH_UNSPEC_FAILURE
-=======
->>>>>>> 561766ba
             else:
                 battery_msg.power_supply_health = BatteryState.POWER_SUPPLY_HEALTH_GOOD
 
@@ -301,17 +247,6 @@
 
         bat_pub.publish(battery_msg)
 
-<<<<<<< HEAD
-    def _count_volt_mean(self, label: Union[rospy.Publisher, str], new_val: float) -> float:
-        # Updates the average by adding the newest and removing the oldest component of mean value,
-        # in order to avoid recalculating the entire sum every time.
-        self._V_bat_mean[label] += (new_val - self._V_bat_hist[label][0]) / self._volt_mean_length
-        
-        self._V_bat_hist[label].pop(0)
-        self._V_bat_hist[label].append(new_val)
-
-        return self._V_bat_mean[label]
-=======
     def _count_mean(
         self,
         label: Union[rospy.Publisher, str],
@@ -327,7 +262,6 @@
         hist_dict[label].append(new_val)
 
         return mean_dict[label]
->>>>>>> 561766ba
 
     @staticmethod
     def _read_file(path: str) -> int:
