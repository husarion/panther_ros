--- conflicted
+++ resolved
@@ -1,11 +1,8 @@
 #!/usr/bin/python3
 
-<<<<<<< HEAD
 from threading import Lock
 
-=======
 from collections import defaultdict
->>>>>>> 5059e12d
 import math
 from threading import Lock
 from typing import Optional, Union
@@ -25,14 +22,6 @@
     def __init__(self, name: str) -> None:
         rospy.init_node(name, anonymous=False)
 
-<<<<<<< HEAD
-        self._lock = Lock()
-
-        self._V_driv_front = None
-        self._V_driv_rear = None
-        self._I_driv_front = None
-        self._I_driv_rear = None
-=======
         self._high_bat_temp = rospy.get_param('~high_bat_temp', 55.0)
 
         self._driver_battery_last_info_time: Optional[float] = None
@@ -43,7 +32,6 @@
         self._V_bat_hist = defaultdict(lambda: [37.0] * self._volt_mean_length)
         self._V_bat_mean = defaultdict(lambda: 37.0)
         self._V_driv_mean: Optional[float] = None
->>>>>>> 5059e12d
 
         self._A = 298.15
         self._B = 3977.0
@@ -87,12 +75,6 @@
 
     def _motor_controllers_state_cb(self, driver_state: DriverState) -> None:
         with self._lock:
-<<<<<<< HEAD
-            self._V_driv_front = driver_state.front.voltage
-            self._V_driv_rear = driver_state.front.current
-            self._I_driv_front = driver_state.rear.voltage
-            self._I_driv_rear = driver_state.rear.current
-=======
             self._driver_battery_last_info_time = rospy.get_time()
 
             driver_voltage = (driver_state.front.voltage + driver_state.rear.voltage) / 2.0
@@ -100,7 +82,6 @@
             self._V_driv_mean = self._count_volt_mean('V_driv', driver_voltage)
 
             self._I_driv = driver_state.front.current + driver_state.rear.current
->>>>>>> 5059e12d
 
     def _io_state_cb(self, io_state: IOState) -> None:
         with self._lock:
