--- conflicted
+++ resolved
@@ -35,13 +35,8 @@
   charger_connected_ = false;
   last_battery_info_time_ = rclcpp::Time(std::int64_t(0), RCL_ROS_TIME);
 
-<<<<<<< HEAD
   io_state_sub_ = node->create_subscription<IOStateMsg>(
-    "hardware/io_state", 3,
-=======
-  io_state_sub_ = node_->create_subscription<IOStateMsg>(
     "hardware/io_state", rclcpp::QoS(rclcpp::KeepLast(1)).transient_local().reliable(),
->>>>>>> 32b2d791
     [&](const IOStateMsg::SharedPtr msg) { charger_connected_ = msg->charger_connected; });
 
   diagnostic_updater_->add("Battery errors", this, &BatteryPublisher::DiagnoseErrors);
