--- conflicted
+++ resolved
@@ -49,13 +49,8 @@
     this->Update();
     last_battery_info_time_ = GetClock()->now();
   } catch (const std::runtime_error & e) {
-<<<<<<< HEAD
-    RCLCPP_ERROR_THROTTLE(
-      GetLogger(), *GetClock(), 1000, "Error reading battery data: %s. ", e.what());
-=======
     RCLCPP_ERROR_STREAM_THROTTLE(
-      node_->get_logger(), *node_->get_clock(), 1000, "Error reading battery data: " << e.what());
->>>>>>> 5e3ccee8
+      GetLogger(), *GetClock(), 1000, "Error reading battery data: " << e.what());
 
     diagnostic_updater_->broadcast(
       diagnostic_msgs::msg::DiagnosticStatus::ERROR,
@@ -86,32 +81,20 @@
         "The charger has been plugged in, but the charging process has not started. Check if the "
         "charger is connected to a power source.";
 
-<<<<<<< HEAD
-      RCLCPP_WARN_THROTTLE(GetLogger(), *GetClock(), 10000, msg.c_str());
-=======
-      RCLCPP_WARN_STREAM_THROTTLE(node_->get_logger(), *node_->get_clock(), 10000, msg);
->>>>>>> 5e3ccee8
+      RCLCPP_WARN_STREAM_THROTTLE(GetLogger(), *GetClock(), 10000, msg);
       break;
 
     case BatteryStateMsg::POWER_SUPPLY_STATUS_CHARGING:
       msg = "The robot is charging. Current battery percentage: " +
             std::to_string(static_cast<int>(round(battery_state.percentage * 100.0))) + "%.";
 
-<<<<<<< HEAD
-      RCLCPP_INFO_THROTTLE(GetLogger(), *GetClock(), 180000, msg.c_str());
-=======
-      RCLCPP_INFO_STREAM_THROTTLE(node_->get_logger(), *node_->get_clock(), 180000, msg);
->>>>>>> 5e3ccee8
+      RCLCPP_INFO_STREAM_THROTTLE(GetLogger(), *GetClock(), 180000, msg);
       break;
 
     case BatteryStateMsg::POWER_SUPPLY_STATUS_FULL:
       msg = "The battery is fully charged. Robot can be disconnected from the charger.";
 
-<<<<<<< HEAD
-      RCLCPP_INFO_THROTTLE(GetLogger(), *GetClock(), 180000, msg.c_str());
-=======
-      RCLCPP_INFO_STREAM_THROTTLE(node_->get_logger(), *node_->get_clock(), 180000, msg);
->>>>>>> 5e3ccee8
+      RCLCPP_INFO_STREAM_THROTTLE(GetLogger(), *GetClock(), 180000, msg);
       break;
 
     default:
