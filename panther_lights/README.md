--- conflicted
+++ resolved
@@ -167,7 +167,6 @@
 
 Default animations can be found in the table below:
 
-<<<<<<< HEAD
 |  ID   | NAME              | PRIORITY | ANIMATION                                                                                                           |
 | :---: | ----------------- | :------: | --------------------------------------------------------------------------------------------------------------------- |
 |   0   | E_STOP            |    3     | <img src="https://github.com/husarion/panther_ros/blob/ros2/panther_lights/.docs/E_STOP.webp" width="400">            |
@@ -179,19 +178,6 @@
 |   6   | LOW_BATTERY       |    2     | <img src="https://github.com/husarion/panther_ros/blob/ros2/panther_lights/.docs/LOW_BATTERY.webp" width="400">       |
 |   7   | CRITICAL_BATTERY  |    2     | <img src="https://github.com/husarion/panther_ros/blob/ros2/panther_lights/.docs/CRITICAL_BATTERY.webp" width="400">  |
 |   9   | CHARGING_BATTERY  |    3     | <img src="https://github.com/husarion/panther_ros/blob/ros2/panther_lights/.docs/CHARGING_BATTERY.webp" width="400">  |
-=======
-|  ID   | NAME              | PRIORITY | DESCRIPTION                                                                                                                                                                             |
-| :---: | ----------------- | :------: | --------------------------------------------------------------------------------------------------------------------------------------------------------------------------------------- |
-|   0   | E_STOP            |    3     | red expanding from the center to the edges                                                                                                                                              |
-|   1   | READY             |    3     | green expanding from center to the edges                                                                                                                                                |
-|   2   | ERROR             |    1     | red, whole bumper blinking twice                                                                                                                                                        |
-|   3   | MANUAL_ACTION     |    3     | blue expanding from the center to the edges                                                                                                                                             |
-|   4   | AUTONOMOUS_ACTION |    3     | orange expanding from center to the edges                                                                                                                                               |
-|   5   | GOAL_ACHIEVED     |    2     | purple, whole bumper blinking three times                                                                                                                                               |
-|   6   | LOW_BATTERY       |    2     | two orange stripes moving towards the center, repeats twice                                                                                                                             |
-|   7   | CRITICAL_BATTERY  |    2     | two red stripes moving towards the center, repeats twice                                                                                                                                |
-|   9   | CHARGING_BATTERY  |    3     | whole bumper blinks with a duty cycle proportional to the Battery percentage. Short blinking means low Battery, and no blinking means full Battery. The color changes from red to green |
->>>>>>> 9fd401ee
 
 ### Animation Types
 
