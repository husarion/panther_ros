# panther_lights_controller

Package used to control the Husarion Panther LED panels.

## ROS Nodes

### controller_node.py

#### Services

- `panther/lights/controller/set/animation` [*panther_msgs/SetLEDAnimation*]: allows setting animation on LED panel based on animation ID.
- `panther/lights/controller/set/brightness` [*panther_msgs/SetLEDBrightness*]: allows to set global LED brightness, value ranges from 0 to 1.
- `panther/lights/controller/set/image_animation` [*panther_msgs/SetLEDImageAnimation*]: allows setting animation based on provided images, available in testing mode.

#### Parameters

- `~animations` [*list*]: it is a required ROS parameter containing a list of defined animations.
- `~global_brightness` [*float*, default: **1.0**]: LED global brightness.
- `~num_led` [*int*, default: **46**]: number of LEDs in single panel.
- `~controller_frequency` [*float*, default: **100**]: frequency at which the lights controller node will process animations.
- `~test` [*bool*, default: **false**]: allows testing mode with some extra functionalities.

## Animations

Basic animations are parsed as a list using the ROS parameter. Currently, defined animations are:

| ID  | NAME              | DESCRIPTION                                                 |
| --- | ----------------- | ----------------------------------------------------------- |
| 0   | E_STOP            | red expanding from the center to the edges                  |
| 1   | READY             | green expanding from center to the edges                    |
| 2   | ERROR             | red blinking twice                                          |
| 3   | MANUAL_ACTION     | blue expanding from the center to the edges                 |
| 4   | AUTONOMOUS_ACTION | orange expanding from center to the edges                   |
| 5   | GOAL_ACHIEVED     | purple blinking three times                                 |
| 6   | LOW_BATTERY       | two orange stripes moving towards the center, repeats twice |
| 7   | CRITICAL_BATTERY  | two red stripes moving towards the center, repeats twice    |

Basic animations are described and loaded on the node start, directly from `config/panther_lights_animations.yaml`. Supported keys are:

- `id` [*int*]: ID of an animation.
- `animation` [*dict*]: description of animation.
- `name` *(optional)* [*string*]: name of an animation.
- `interrupting` *(optional)* [*bool*]: if *true* animation will interrupt currently displayed animation.

### ImageAnimation

Animation returning frame to display based on an image. The display duration which is a product of a single image duration and repeat count can't exceed 10 seconds. Supported keys are:

<<<<<<< HEAD
- `image` [*string*]: path to an image file. If a path is not global will look in the `animations` folder in the ROS package specified in `animations_package` for the given name.
=======
- `type` [*string*]: required field specyfying animation type, for `ImageAnimation` value should be `image_animation`.
- `image` [*string*]: path to an image file, if a path is not global will look in the `animations` folder for the given name.
>>>>>>> 057510cc
- `duration` [*float*]: duration of an animation.
- `repeat` *(optional)* [*int*]: number of times the animation will be repeated, by default animation will run once.
- `brightness` *(optional)* [float]: animation brightness, this will be used instead of controller `global_brightness`.
- `color` *(optional)* [*int*]: if set the image color will be changed to the specified one, advised way is to use HEX format eg. `0xff0000`.
<<<<<<< HEAD
- `animations_package` *(optional)* [*string*]: ROS package containing `animations` folder with images. If not specified will default to this package. If using Docker given package has to be inside the same container as this package.

### Defining animations

User can define own animations using basic animation types. Similar to basic ones user animations are parsed using a ROS parameter `/panther/lights/lights_controller_node/user_animations`. They can be loaded on node start or updated using the `/panther/lights/controller/update_animations` ROS service. For `ImageAnimation` you can use basic images from the `animations` folder and change their color with the `color` key ([see ImageAnimation](#imageanimation)). Follow the example below to add custom animations. 

1. Create a yaml file with an animation description list. Example file: 

NOTE: ID numbers from 0 to 20 are reserved for system animations.

```yaml
# user_animations.yaml
user_animations:
  - id: 21
    name: 'ANIMATION_1'
    animation:
      both:
        type: image_animation
        image: strip01_green.png
        duration: 2
        repeat: 2
        color: 0xffff00

  # animation with custom image
  - id: 22
    name: 'ANIMATION_2'
    animation:
      both:
        type: image_animation
        image: /animations/custom_image.png
        duration: 3
        repeat: 1
```

2. Add docker volume with a previously created animation description list. If using custom images for `ImageAnimation`, add also a docker volume with a folder containing custom images. On Raspberry Pi modify `compose.yaml`:

```yaml
volumes:
  - ./user_animations.yaml:/user_animations.yaml
  - ./animations:/animations
```

3. Modify `command` in `compose.yaml` to use user animations:

```yaml
command: roslaunch panther_bringup bringup.launch user_animations_file:=/user_animations.yaml --wait
```

4. Restart the docker container:

```
docker compose up -d
```

5. Display new animations:

```bash
rosservice call /lights/controller/set/animation "{animation: {id: 21, name: 'ANIMATION_1'}, repeating: false}"
```

#### Updating animation list at a runtime

User animations can be also updated at a runtime.

1. Create a yaml file with an animation description list similar to step 1 in [Defining animations](#defining-animations).

2. Update user animations ROS parameter:

```bash
rosparam load /path_to_description_file /namespace
# eg. 
rosparam load ./user_animations.yaml /panther/lights_controller_node
```

3. Update animation list with ROS service:

```bash
rosservice call /panther/lights/controller/update_animations "{}"
```

4. Display new animations:

```bash
rosservice call /lights/controller/set/animation "{animation: {id: 21, name: 'ANIMATION_1'}, repeating: false}"
=======

### Defining new animation

It is possible to define your own animation with a required behavior. All animation definitions are stored in `/src/animation` and inherit from the basic class `Animation`. Each animation must overwrite the basic method `__call__` which must return an animation frame as a list of integers. An animation should also contain `ANIMATION_NAME` used to identify it. Animation frames are displayed in the controller's main timer. To tweak animation duration time use the `controller_freq` and `_duration` variables. For an example see other animation definitions.

To add a new animation definition to basic animations edit the `__init__.py` file, and import the newly created animation class:

```
from .my_animation import MyAnimation
```

then add it to the `BASIC_ANIMATIONS` dictionary:

```
BASIC_ANIMATIONS = {
    ImageAnimation.ANIMATION_NAME: ImageAnimation,
    MyAnimation.ANIMATION_NAME : MyAnimation,
}
>>>>>>> 057510cc
```<|MERGE_RESOLUTION|>--- conflicted
+++ resolved
@@ -46,17 +46,12 @@
 
 Animation returning frame to display based on an image. The display duration which is a product of a single image duration and repeat count can't exceed 10 seconds. Supported keys are:
 
-<<<<<<< HEAD
+- `type` [*string*]: required field specyfying animation type, for `ImageAnimation` value should be `image_animation`.
 - `image` [*string*]: path to an image file. If a path is not global will look in the `animations` folder in the ROS package specified in `animations_package` for the given name.
-=======
-- `type` [*string*]: required field specyfying animation type, for `ImageAnimation` value should be `image_animation`.
-- `image` [*string*]: path to an image file, if a path is not global will look in the `animations` folder for the given name.
->>>>>>> 057510cc
 - `duration` [*float*]: duration of an animation.
 - `repeat` *(optional)* [*int*]: number of times the animation will be repeated, by default animation will run once.
 - `brightness` *(optional)* [float]: animation brightness, this will be used instead of controller `global_brightness`.
 - `color` *(optional)* [*int*]: if set the image color will be changed to the specified one, advised way is to use HEX format eg. `0xff0000`.
-<<<<<<< HEAD
 - `animations_package` *(optional)* [*string*]: ROS package containing `animations` folder with images. If not specified will default to this package. If using Docker given package has to be inside the same container as this package.
 
 ### Defining animations
@@ -141,13 +136,13 @@
 
 ```bash
 rosservice call /lights/controller/set/animation "{animation: {id: 21, name: 'ANIMATION_1'}, repeating: false}"
-=======
+```
 
-### Defining new animation
+### Defining new animation type
 
-It is possible to define your own animation with a required behavior. All animation definitions are stored in `/src/animation` and inherit from the basic class `Animation`. Each animation must overwrite the basic method `__call__` which must return an animation frame as a list of integers. An animation should also contain `ANIMATION_NAME` used to identify it. Animation frames are displayed in the controller's main timer. To tweak animation duration time use the `controller_freq` and `_duration` variables. For an example see other animation definitions.
+It is possible to define your own animation type with a required behavior. All animation definitions are stored in `/src/animation` and inherit from the basic class `Animation`. Each animation must overwrite the basic method `__call__` which must return an animation frame as a list of integers. An animation should also contain `ANIMATION_NAME` used to identify it. Animation frames are displayed in the controller's main timer. To tweak animation duration time use the `controller_freq` and `_duration` variables. For an example see other animation definitions.
 
-To add a new animation definition to basic animations edit the `__init__.py` file, and import the newly created animation class:
+To add a new animation definition to basic animations edit the `__init__.py` file in `/src/animation`, and import the newly created animation class:
 
 ```
 from .my_animation import MyAnimation
@@ -159,6 +154,4 @@
 BASIC_ANIMATIONS = {
     ImageAnimation.ANIMATION_NAME: ImageAnimation,
     MyAnimation.ANIMATION_NAME : MyAnimation,
-}
->>>>>>> 057510cc
-```+}