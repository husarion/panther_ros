--- conflicted
+++ resolved
@@ -185,15 +185,11 @@
 
         return 'success'
 
-<<<<<<< HEAD
     def _update_animations_cb(self, req: TriggerRequest) -> TriggerResponse:
         self._update_animations()
         return TriggerResponse(True, '')
 
-    def _get_animation_by_id(self, animation_id: int) -> ImageAnimation:
-=======
     def _get_animation_by_id(self, animation_id: int) -> PantherAnimation:
->>>>>>> 057510cc
 
         animation = PantherAnimation()
 
@@ -226,7 +222,7 @@
                         animation.rear = BASIC_ANIMATIONS[anim_desc['type']](
                             anim_desc, self._num_led, self._controller_frequency
                         )
-                    else: 
+                    else:
                         raise KeyError(f'Invalid panel type: {panel}')
 
                 if not hasattr(animation, 'front') or not hasattr(animation, 'rear'):
