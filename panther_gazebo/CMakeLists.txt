cmake_minimum_required(VERSION 3.10.2)
project(panther_gazebo)

# Default to C11
if(NOT CMAKE_C_STANDARD)
  set(CMAKE_C_STANDARD 11)
endif()

# Default to C++17
if(NOT CMAKE_CXX_STANDARD)
  set(CMAKE_CXX_STANDARD 17)
endif()

if(CMAKE_COMPILER_IS_GNUCXX OR CMAKE_CXX_COMPILER_ID MATCHES "Clang")
  add_compile_options(-Wall -Wextra -Wpedantic)
endif()

<<<<<<< HEAD
find_package(ament_cmake REQUIRED)
# find_package(ament_index_cpp REQUIRED)
find_package(hardware_interface REQUIRED)
find_package(ignition-common4 REQUIRED)
find_package(ignition-gazebo6 REQUIRED)
find_package(ignition-msgs8 REQUIRED)
find_package(ignition-plugin1 REQUIRED)
find_package(ignition-transport11 QUIET REQUIRED)
find_package(ign_ros2_control REQUIRED)
find_package(pluginlib REQUIRED)
find_package(panther_utils REQUIRED)
find_package(rclcpp REQUIRED)
find_package(std_msgs REQUIRED)
find_package(std_srvs REQUIRED)
find_package(yaml-cpp REQUIRED)
=======
set(PACKAGE_DEPENDENCIES ament_cmake ignition-transport11 ignition-common4
                         ignition-msgs8 panther_utils yaml-cpp)

foreach(PACKAGE IN ITEMS ${PACKAGE_DEPENDENCIES})
  find_package(${PACKAGE} REQUIRED)
endforeach()
>>>>>>> 2bb31929

# Find Qt5
find_package(Qt5 REQUIRED COMPONENTS Core Quick QuickControls2)

# Include directories
include_directories(include)
include_directories(${Qt5Core_INCLUDE_DIRS} ${Qt5Qml_INCLUDE_DIRS}
                    ${Qt5Quick_INCLUDE_DIRS} ${Qt5QuickControls2_INCLUDE_DIRS})

set(IGN_COMMON_VER ${ignition-common4_VERSION_MAJOR})
set(IGN_GAZEBO_VER ${ignition-gazebo6_VERSION_MAJOR})
set(IGN_MSGS_VER ${ignition-msgs8_VERSION_MAJOR})
set(IGN_PLUGIN_VER ${ignition-plugin1_VERSION_MAJOR})
set(IGN_TRANSPORT_VER ${ignition-transport11_VERSION_MAJOR})

# Add executables and libraries
add_executable(gz_led_strip_manager src/main.cpp src/gz_led_strip_manager.cpp
                                    src/gz_led_strip.cpp)
ament_target_dependencies(gz_led_strip_manager panther_utils)
target_link_libraries(
  gz_led_strip_manager ignition-transport${IGN_TRANSPORT_VER}::core
  ignition-msgs${IGN_MSGS_VER}
  ignition-common${IGN_COMMON_VER}::ignition-common${IGN_COMMON_VER} yaml-cpp)

install(TARGETS gz_led_strip_manager DESTINATION lib/${PROJECT_NAME})

install(DIRECTORY config launch DESTINATION share/${PROJECT_NAME})

add_library(panther_hardware_plugins SHARED src/gz_panther_system.cpp)
ament_target_dependencies(
  panther_hardware_plugins
  rclcpp_lifecycle
  hardware_interface
  rclcpp
  std_msgs
  std_srvs
  ign_ros2_control)
target_link_libraries(panther_hardware_plugins
                      ignition-gazebo${IGN_GAZEBO_VER}::core)

install(
  TARGETS panther_hardware_plugins
  EXPORT export_${PROJECT_NAME}
  LIBRARY DESTINATION lib
  ARCHIVE DESTINATION lib
  RUNTIME DESTINATION bin)

install(DIRECTORY include/ DESTINATION include)

# Add the Estop library
set(CMAKE_AUTOMOC ON)
qt5_add_resources(resources_rcc src/gui/Estop.qrc)

add_library(Estop SHARED include/panther_gazebo/gui/Estop.hpp src/gui/Estop.cpp
                         ${resources_rcc})

target_link_libraries(Estop ${Qt5Core_LIBRARIES} ${Qt5Qml_LIBRARIES}
                      ${Qt5Quick_LIBRARIES} ${Qt5QuickControls2_LIBRARIES})

ament_target_dependencies(Estop ignition-common4 ignition-gazebo6
                          ignition-plugin1 rclcpp std_srvs)

install(
  TARGETS Estop
  EXPORT export_${PROJECT_NAME}
  LIBRARY DESTINATION lib
  ARCHIVE DESTINATION lib
  RUNTIME DESTINATION bin)

# Testing and linting
if(BUILD_TESTING)
  find_package(ament_lint_auto REQUIRED)
  ament_lint_auto_find_test_dependencies()
endif()

ament_export_include_directories(include)

pluginlib_export_plugin_description_file(ign_ros2_control
                                         panther_hardware_plugins.xml)

ament_environment_hooks(
  "${CMAKE_CURRENT_SOURCE_DIR}/hooks/${PROJECT_NAME}.sh.in")

# Setup the project
ament_package()<|MERGE_RESOLUTION|>--- conflicted
+++ resolved
@@ -1,71 +1,41 @@
 cmake_minimum_required(VERSION 3.10.2)
 project(panther_gazebo)
-
-# Default to C11
-if(NOT CMAKE_C_STANDARD)
-  set(CMAKE_C_STANDARD 11)
-endif()
-
-# Default to C++17
-if(NOT CMAKE_CXX_STANDARD)
-  set(CMAKE_CXX_STANDARD 17)
-endif()
 
 if(CMAKE_COMPILER_IS_GNUCXX OR CMAKE_CXX_COMPILER_ID MATCHES "Clang")
   add_compile_options(-Wall -Wextra -Wpedantic)
 endif()
 
-<<<<<<< HEAD
-find_package(ament_cmake REQUIRED)
-# find_package(ament_index_cpp REQUIRED)
-find_package(hardware_interface REQUIRED)
-find_package(ignition-common4 REQUIRED)
-find_package(ignition-gazebo6 REQUIRED)
-find_package(ignition-msgs8 REQUIRED)
-find_package(ignition-plugin1 REQUIRED)
-find_package(ignition-transport11 QUIET REQUIRED)
-find_package(ign_ros2_control REQUIRED)
-find_package(pluginlib REQUIRED)
-find_package(panther_utils REQUIRED)
-find_package(rclcpp REQUIRED)
-find_package(std_msgs REQUIRED)
-find_package(std_srvs REQUIRED)
-find_package(yaml-cpp REQUIRED)
-=======
-set(PACKAGE_DEPENDENCIES ament_cmake ignition-transport11 ignition-common4
-                         ignition-msgs8 panther_utils yaml-cpp)
+set(PACKAGE_DEPENDENCIES
+    ament_cmake
+    hardware_interface
+    ignition-common4
+    ignition-gazebo6
+    ignition-msgs8
+    ignition-plugin1
+    ignition-transport11
+    ign_ros2_control
+    pluginlib
+    panther_utils
+    rclcpp
+    std_msgs
+    std_srvs
+    yaml-cpp)
 
 foreach(PACKAGE IN ITEMS ${PACKAGE_DEPENDENCIES})
   find_package(${PACKAGE} REQUIRED)
 endforeach()
->>>>>>> 2bb31929
 
-# Find Qt5
 find_package(Qt5 REQUIRED COMPONENTS Core Quick QuickControls2)
 
-# Include directories
-include_directories(include)
-include_directories(${Qt5Core_INCLUDE_DIRS} ${Qt5Qml_INCLUDE_DIRS}
+include_directories(include ${Qt5Core_INCLUDE_DIRS} ${Qt5Qml_INCLUDE_DIRS}
                     ${Qt5Quick_INCLUDE_DIRS} ${Qt5QuickControls2_INCLUDE_DIRS})
 
-set(IGN_COMMON_VER ${ignition-common4_VERSION_MAJOR})
-set(IGN_GAZEBO_VER ${ignition-gazebo6_VERSION_MAJOR})
-set(IGN_MSGS_VER ${ignition-msgs8_VERSION_MAJOR})
-set(IGN_PLUGIN_VER ${ignition-plugin1_VERSION_MAJOR})
-set(IGN_TRANSPORT_VER ${ignition-transport11_VERSION_MAJOR})
-
-# Add executables and libraries
 add_executable(gz_led_strip_manager src/main.cpp src/gz_led_strip_manager.cpp
                                     src/gz_led_strip.cpp)
 ament_target_dependencies(gz_led_strip_manager panther_utils)
 target_link_libraries(
-  gz_led_strip_manager ignition-transport${IGN_TRANSPORT_VER}::core
-  ignition-msgs${IGN_MSGS_VER}
-  ignition-common${IGN_COMMON_VER}::ignition-common${IGN_COMMON_VER} yaml-cpp)
-
-install(TARGETS gz_led_strip_manager DESTINATION lib/${PROJECT_NAME})
-
-install(DIRECTORY config launch DESTINATION share/${PROJECT_NAME})
+  gz_led_strip_manager ignition-transport11::core ignition-msgs8
+  ignition-common4::ignition-common4 yaml-cpp)
 
 add_library(panther_hardware_plugins SHARED src/gz_panther_system.cpp)
 ament_target_dependencies(
@@ -76,39 +46,34 @@
   std_msgs
   std_srvs
   ign_ros2_control)
-target_link_libraries(panther_hardware_plugins
-                      ignition-gazebo${IGN_GAZEBO_VER}::core)
+target_link_libraries(panther_hardware_plugins ignition-gazebo6::core)
 
-install(
-  TARGETS panther_hardware_plugins
-  EXPORT export_${PROJECT_NAME}
-  LIBRARY DESTINATION lib
-  ARCHIVE DESTINATION lib
-  RUNTIME DESTINATION bin)
-
-install(DIRECTORY include/ DESTINATION include)
-
-# Add the Estop library
 set(CMAKE_AUTOMOC ON)
 qt5_add_resources(resources_rcc src/gui/Estop.qrc)
 
 add_library(Estop SHARED include/panther_gazebo/gui/Estop.hpp src/gui/Estop.cpp
                          ${resources_rcc})
-
+ament_target_dependencies(Estop ignition-common4 ignition-gazebo6
+                          ignition-plugin1 rclcpp std_srvs)
 target_link_libraries(Estop ${Qt5Core_LIBRARIES} ${Qt5Qml_LIBRARIES}
                       ${Qt5Quick_LIBRARIES} ${Qt5QuickControls2_LIBRARIES})
 
-ament_target_dependencies(Estop ignition-common4 ignition-gazebo6
-                          ignition-plugin1 rclcpp std_srvs)
+install(TARGETS gz_led_strip_manager DESTINATION lib/${PROJECT_NAME})
+
+install(
+  TARGETS panther_hardware_plugins
+  RUNTIME DESTINATION bin
+  LIBRARY DESTINATION lib
+  ARCHIVE DESTINATION lib)
 
 install(
   TARGETS Estop
-  EXPORT export_${PROJECT_NAME}
+  RUNTIME DESTINATION bin
   LIBRARY DESTINATION lib
-  ARCHIVE DESTINATION lib
-  RUNTIME DESTINATION bin)
+  ARCHIVE DESTINATION lib)
 
-# Testing and linting
+install(DIRECTORY config launch DESTINATION share/${PROJECT_NAME})
+
 if(BUILD_TESTING)
   find_package(ament_lint_auto REQUIRED)
   ament_lint_auto_find_test_dependencies()
@@ -122,5 +87,4 @@
 ament_environment_hooks(
   "${CMAKE_CURRENT_SOURCE_DIR}/hooks/${PROJECT_NAME}.sh.in")
 
-# Setup the project
 ament_package()