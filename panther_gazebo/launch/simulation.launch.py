--- conflicted
+++ resolved
@@ -87,7 +87,7 @@
     declare_namespace_arg = DeclareLaunchArgument(
         "namespace",
         default_value=EnvironmentVariable("ROBOT_NAMESPACE", default_value=""),
-        description="Add namespace to all Panther nodes",
+        description="Add namespace to all launched nodes",
     )
 
     declare_pose_x_arg = DeclareLaunchArgument(
@@ -117,7 +117,6 @@
         ),
     )
 
-<<<<<<< HEAD
     declare_rot_yaw_arg = DeclareLaunchArgument(
         "rot_yaw", default_value=["0.0"], description="Initial robot orientation."
     )
@@ -163,13 +162,6 @@
             " to 'CUSTOM' and provide the necessary configurations."
         ),
         choices=["WH01", "WH02", "WH04", "CUSTOM"],
-=======
-    namespace = LaunchConfiguration("namespace")
-    declare_namespace_arg = DeclareLaunchArgument(
-        "namespace",
-        default_value=EnvironmentVariable("ROBOT_NAMESPACE", default_value=""),
-        description="Add namespace to all launched nodes",
->>>>>>> 815a5f4f
     )
 
     gz_sim = IncludeLaunchDescription(
