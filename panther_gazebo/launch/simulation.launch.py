--- conflicted
+++ resolved
@@ -104,33 +104,9 @@
         description="Path to the parameter_bridge configuration file.",
     )
 
-<<<<<<< HEAD
-    world_cfg = LaunchConfiguration("world")
-    declare_world_arg = DeclareLaunchArgument(
-        "world",
-        default_value=[
-            "-r ",
-            PathJoinSubstitution(
-                [
-                    FindPackageShare("husarion_office_gz"),
-                    "worlds",
-                    "husarion_world.sdf",
-                ],
-            ),
-        ],
-        description="SDF world file",
-    )
-
     x = LaunchConfiguration("x")
     declare_x_arg = DeclareLaunchArgument(
         "x", default_value="5.0", description="Initial robot position in the global 'x' axis."
-=======
-    pose_x = LaunchConfiguration("pose_x")
-    declare_pose_x_arg = DeclareLaunchArgument(
-        "pose_x",
-        default_value=["5.0"],
-        description="Initial robot position in the global 'x' axis.",
->>>>>>> d8f7b23f
     )
 
     y = LaunchConfiguration("y")
@@ -238,20 +214,12 @@
 
     return LaunchDescription(
         [
-<<<<<<< HEAD
-            declare_world_arg,
             declare_x_arg,
             declare_y_arg,
             declare_z_arg,
             declare_roll_arg,
             declare_pitch_arg,
             declare_yaw_arg,
-=======
-            declare_pose_x_arg,
-            declare_pose_y_arg,
-            declare_pose_z_arg,
-            declare_rot_yaw_arg,
->>>>>>> d8f7b23f
             declare_wheel_type_arg,
             declare_wheel_config_path_arg,
             declare_controller_config_path_arg,
