cmake_minimum_required(VERSION 3.10.2)
project(panther_utils)

if(CMAKE_COMPILER_IS_GNUCXX OR CMAKE_CXX_COMPILER_ID MATCHES "Clang")
  add_compile_options(-Wall -Wextra -Wpedantic)
endif()

find_package(ament_cmake REQUIRED)
<<<<<<< HEAD
find_package(rclcpp)
find_package(std_srvs)
=======
find_package(rclcpp REQUIRED)
find_package(std_msgs REQUIRED)
>>>>>>> b78040cc

include_directories(${GTEST_INCLUDE_DIRS})

install(DIRECTORY include/ DESTINATION include)

ament_export_include_directories(include)

if(BUILD_TESTING)
  find_package(ament_cmake_gtest REQUIRED)
<<<<<<< HEAD
  ament_add_gtest(${PROJECT_NAME}_test_moving_average test/test_moving_average.cpp)
  target_include_directories(${PROJECT_NAME}_test_moving_average PUBLIC
    $<BUILD_INTERFACE:${CMAKE_CURRENT_SOURCE_DIR}/include>
    $<INSTALL_INTERFACE:include>
  )

  ament_add_gtest(${PROJECT_NAME}_test_ros_sync_client test/test_ros_sync_client.cpp)
  target_include_directories(${PROJECT_NAME}_test_ros_sync_client PUBLIC
    $<BUILD_INTERFACE:${CMAKE_CURRENT_SOURCE_DIR}/include>
    $<INSTALL_INTERFACE:include>
  )
  ament_target_dependencies(${PROJECT_NAME}_test_ros_sync_client rclcpp std_srvs)
=======
  ament_add_gtest(${PROJECT_NAME}_test_moving_average
                  test/test_moving_average.cpp)
  target_include_directories(
    ${PROJECT_NAME}_test_moving_average
    PUBLIC $<BUILD_INTERFACE:${CMAKE_CURRENT_SOURCE_DIR}/include>
           $<INSTALL_INTERFACE:include>)

  ament_add_gtest(${PROJECT_NAME}_test_test_utils test/test_test_utils.cpp)
  target_include_directories(
    ${PROJECT_NAME}_test_test_utils
    PUBLIC $<BUILD_INTERFACE:${CMAKE_CURRENT_SOURCE_DIR}/include>
           $<INSTALL_INTERFACE:include>)
  ament_target_dependencies(${PROJECT_NAME}_test_test_utils rclcpp std_msgs)
>>>>>>> b78040cc
endif()

ament_package()<|MERGE_RESOLUTION|>--- conflicted
+++ resolved
@@ -6,13 +6,9 @@
 endif()
 
 find_package(ament_cmake REQUIRED)
-<<<<<<< HEAD
-find_package(rclcpp)
-find_package(std_srvs)
-=======
 find_package(rclcpp REQUIRED)
 find_package(std_msgs REQUIRED)
->>>>>>> b78040cc
+find_package(std_srvs REQUIRED)
 
 include_directories(${GTEST_INCLUDE_DIRS})
 
@@ -22,12 +18,18 @@
 
 if(BUILD_TESTING)
   find_package(ament_cmake_gtest REQUIRED)
-<<<<<<< HEAD
   ament_add_gtest(${PROJECT_NAME}_test_moving_average test/test_moving_average.cpp)
   target_include_directories(${PROJECT_NAME}_test_moving_average PUBLIC
     $<BUILD_INTERFACE:${CMAKE_CURRENT_SOURCE_DIR}/include>
     $<INSTALL_INTERFACE:include>
   )
+
+  ament_add_gtest(${PROJECT_NAME}_test_test_utils test/test_test_utils.cpp)
+  target_include_directories(
+    ${PROJECT_NAME}_test_test_utils
+    PUBLIC $<BUILD_INTERFACE:${CMAKE_CURRENT_SOURCE_DIR}/include>
+            $<INSTALL_INTERFACE:include>)
+  ament_target_dependencies(${PROJECT_NAME}_test_test_utils rclcpp std_msgs)
 
   ament_add_gtest(${PROJECT_NAME}_test_ros_sync_client test/test_ros_sync_client.cpp)
   target_include_directories(${PROJECT_NAME}_test_ros_sync_client PUBLIC
@@ -35,21 +37,6 @@
     $<INSTALL_INTERFACE:include>
   )
   ament_target_dependencies(${PROJECT_NAME}_test_ros_sync_client rclcpp std_srvs)
-=======
-  ament_add_gtest(${PROJECT_NAME}_test_moving_average
-                  test/test_moving_average.cpp)
-  target_include_directories(
-    ${PROJECT_NAME}_test_moving_average
-    PUBLIC $<BUILD_INTERFACE:${CMAKE_CURRENT_SOURCE_DIR}/include>
-           $<INSTALL_INTERFACE:include>)
-
-  ament_add_gtest(${PROJECT_NAME}_test_test_utils test/test_test_utils.cpp)
-  target_include_directories(
-    ${PROJECT_NAME}_test_test_utils
-    PUBLIC $<BUILD_INTERFACE:${CMAKE_CURRENT_SOURCE_DIR}/include>
-           $<INSTALL_INTERFACE:include>)
-  ament_target_dependencies(${PROJECT_NAME}_test_test_utils rclcpp std_msgs)
->>>>>>> b78040cc
 endif()
 
 ament_package()