--- conflicted
+++ resolved
@@ -37,12 +37,8 @@
  */
 template <typename NodeT, typename MsgT>
 bool WaitForMsg(
-<<<<<<< HEAD
-  const NodeT & node, std::shared_ptr<MsgT> & msg, const std::chrono::nanoseconds & timeout)
-=======
   const std::shared_ptr<NodeT> & node, std::shared_ptr<MsgT> & msg,
   const std::chrono::milliseconds & timeout)
->>>>>>> ee427ec0
 {
   msg = nullptr;
   rclcpp::Time start_time = node->now();
