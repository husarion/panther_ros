--- conflicted
+++ resolved
@@ -43,11 +43,8 @@
 [ERROR] [0.0]: [/welcome_msg_node] OS detected incorrect hardware. ROS nodes are prevented from starting!
 [ERROR] [0:0]: [/welcome_msg_node] Refer to the instructions in the manual or those shown on the terminal login.
 ```
-<<<<<<< HEAD
+
 `welcome_msg_node` is a required node. Setting `exit_on_wrong_hw` will cause it to stop spinning, in the case of `PANTHER_HW_CONFIG_CORRECT` not being equal to `true`. This will result in the entire launch file being stopped. If stopping the whole roslaunch behavior is not desired (running within the Docker container), setting `exit_on_wrong_hw` to `false` will result in the expected behavior while preventing launching ROS nodes in a potentially harmful way. 
-=======
-`welcome_msg_node` is a required node. Setting `exit_on_wrong_hw` will cause it to stop spinning, in the case of `PANTHER_HW_CONFIG_CORRECT` not being equal to `true`. This will result in the entire launch file being stopped. If stopping the whole roslaunch behavior is not desired (running within the Docker container), setting `exit_on_wrong_hw` to `false` will result in expected behavior while preventing launching ROS nodes in a potentially harmful way. 
->>>>>>> 1d5dabee
 
 ## ROS Nodes
 
