--- conflicted
+++ resolved
@@ -9,11 +9,8 @@
   <arg name="launch_lights_scheduler" default="true" />
   <arg name="shutdown_hosts_config_file" default="$(find panther_bringup)/config/shutdown_hosts.yaml" />
   <arg name="disable_manager" default="false" doc="used for testing purposes" />
-<<<<<<< HEAD
   <arg name="exit_on_wrong_hw" default="true" doc="kill ROS when incorrect hardware detected" />
-=======
   <arg name="use_ekf" default="true" doc="enable or disable EKF" />
->>>>>>> 3146169b
 
   <arg name="wheel_config_file" if="$(eval wheel_type == 'custom')" />
   <arg name="wheel_config_file" value="$(find panther_description)/config/WH01.yaml"
@@ -71,13 +68,9 @@
         <arg name="shutdown_hosts_config_file" value="$(arg shutdown_hosts_config_file)" />
       </include>
 
-<<<<<<< HEAD
       <include file="$(find panther_bringup)/launch/imu.launch" />
-=======
-    <include file="$(find panther_bringup)/launch/ekf.launch" if="$(arg use_ekf)" />
->>>>>>> 3146169b
-
-      <include file="$(find panther_bringup)/launch/ekf.launch" />
+      
+      <include file="$(find panther_bringup)/launch/ekf.launch" if="$(arg use_ekf)" />
 
     </group>
 
