<launch>
  <arg name="namespace" value="panther" />
  <arg name="panther_version" value="$(optenv PANTHER_ROBOT_VERSION 1.0)" />
  <arg name="wheel_type" default="WH01" doc="Type of wheel. Possible: 'WH01', 'WH02', 'WH04', 'custom'" />
  <arg name="panther_common_config_file" value="$(find panther_bringup)/config/panther_common.yaml" />

  <arg name="wheel_config_file" if="$(eval wheel_type == 'custom')" />
  <arg name="wheel_config_file" value="$(find panther_description)/config/WH01.yaml" if="$(eval wheel_type == 'WH01')" />
  <arg name="wheel_config_file" value="$(find panther_description)/config/WH02.yaml" if="$(eval wheel_type == 'WH02')" />
  <arg name="wheel_config_file" value="$(find panther_description)/config/WH04.yaml" if="$(eval wheel_type == 'WH04')" />

  <!-- load default params -->
  <rosparam command="load" file="$(find panther_bringup)/config/panther_default.yaml" />
  <!-- override default params -->
  <rosparam command="load" file="/tmp/panther_config.yaml" if="$(optenv PANTHER_HAS_CONFIG false)" />

  <group ns="$(arg namespace)">

    <include file="$(find panther_driver)/launch/driver.launch">
      <arg name="panther_version" value="$(arg panther_version)" />
      <arg name="wheel_config_file" value="$(arg wheel_config_file)" />
      <arg name="panther_common_config_file" value="$(arg panther_common_config_file)" />
    </include>

    <include file="$(find panther_lights)/launch/controler.launch" />

    <include file="$(find panther_battery)/launch/battery.launch">
      <arg name="panther_version" value="$(arg panther_version)" />
    </include>

    <include file="$(find panther_power_control)/launch/power_control.launch">
      <arg name="panther_version" value="$(arg panther_version)" />
    </include>
    
<<<<<<< HEAD
    <include file="$(find panther_logger)/launch/logger.launch" />
=======
    <include file="$(find panther_bringup)/launch/imu.launch" />

>>>>>>> 0730f3de
  </group>


</launch><|MERGE_RESOLUTION|>--- conflicted
+++ resolved
@@ -32,12 +32,10 @@
       <arg name="panther_version" value="$(arg panther_version)" />
     </include>
     
-<<<<<<< HEAD
     <include file="$(find panther_logger)/launch/logger.launch" />
-=======
+    
     <include file="$(find panther_bringup)/launch/imu.launch" />
 
->>>>>>> 0730f3de
   </group>
 
 
