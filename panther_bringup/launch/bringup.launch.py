#!/usr/bin/env python3

# Copyright 2024 Husarion sp. z o.o.
#
# Licensed under the Apache License, Version 2.0 (the "License");
# you may not use this file except in compliance with the License.
# You may obtain a copy of the License at
#
#     http://www.apache.org/licenses/LICENSE-2.0
#
# Unless required by applicable law or agreed to in writing, software
# distributed under the License is distributed on an "AS IS" BASIS,
# WITHOUT WARRANTIES OR CONDITIONS OF ANY KIND, either express or implied.
# See the License for the specific language governing permissions and
# limitations under the License.

import textwrap

import click
from launch import LaunchDescription
from launch.actions import (
    DeclareLaunchArgument,
    IncludeLaunchDescription,
    LogInfo,
    TimerAction,
)
from launch.conditions import IfCondition, UnlessCondition
from launch.launch_description_sources import PythonLaunchDescriptionSource
from launch.substitutions import (
    Command,
    EnvironmentVariable,
    LaunchConfiguration,
    PathJoinSubstitution,
    PythonExpression,
)
from launch_ros.actions import Node, SetParameter
from launch_ros.substitutions import FindPackageShare


def generate_launch_description():
    panther_version = EnvironmentVariable(name="PANTHER_ROBOT_VERSION", default_value="1.0")
    panther_serial_no = EnvironmentVariable(name="PANTHER_SERIAL_NO", default_value="----")
    panther_pkg_version = Command(command="ros2 pkg xml -t version panther")

    PANTHER_TEXT = """
     ____             _   _
    |  _ \ __ _ _ __ | |_| |__   ___ _ __
    | |_) / _` | '_ \| __| '_ \ / _ \ '__|
    |  __/ (_| | | | | |_| | | |  __/ |
    |_|   \__,_|_| |_|\__|_| |_|\___|_|

    """  # noqa: W605

    stats_to_show = {
        "Serial number": panther_serial_no,
        "Robot version": panther_version,
        "ROS driver version": panther_pkg_version,
        "Website": "https://husarion.com",
        "Support": "https://community.husarion.com/",
        "Bugtracker": "https://github.com/husarion/panther_ros/issues",
    }

    stats_msg = [
        item
        for name, value in stats_to_show.items()
        for item in (f"{click.style(name, bold=True)}: ", value, "\n")
    ]
    pth_txt = textwrap.dedent(PANTHER_TEXT)
    stats_msg.insert(0, click.style(pth_txt, bold=True))

    welcome_msg = LogInfo(msg=stats_msg)

    namespace = LaunchConfiguration("namespace")
    declare_namespace_arg = DeclareLaunchArgument(
        "namespace",
        default_value=EnvironmentVariable("ROBOT_NAMESPACE", default_value=""),
        description="Add namespace to all launched nodes.",
    )

    use_sim = LaunchConfiguration("use_sim")
    declare_use_sim_arg = DeclareLaunchArgument(
        "use_sim",
        default_value="False",
        description="Whether simulation is used",
    )

    wheel_type = LaunchConfiguration("wheel_type")
    declare_wheel_type_arg = DeclareLaunchArgument(
        "wheel_type",
        default_value="WH01",
        description=(
            "Type of wheel. If you choose a value from the preset options ('WH01', 'WH02',"
            " 'WH04'), you can ignore the 'wheel_config_path' and 'controller_config_path'"
            " parameters. For custom wheels, please define these parameters to point to files that"
            " accurately describe the custom wheels."
        ),
        choices=["WH01", "WH02", "WH04", "custom"],
    )

    wheel_config_path = LaunchConfiguration("wheel_config_path")
    declare_wheel_config_path_arg = DeclareLaunchArgument(
        "wheel_config_path",
        default_value=PathJoinSubstitution(
            [
                FindPackageShare("panther_description"),
                "config",
                PythonExpression(["'", wheel_type, ".yaml'"]),
            ]
        ),
        description=(
            "Path to wheel configuration file. By default, it is located in "
            "'panther_description/config/<wheel_type arg>.yaml'. You can also specify the path "
            "to your custom wheel configuration file here. "
        ),
    )

    controller_config_path = LaunchConfiguration("controller_config_path")
    declare_controller_config_path_arg = DeclareLaunchArgument(
        "controller_config_path",
        default_value=PathJoinSubstitution(
            [
                FindPackageShare("panther_controller"),
                "config",
                PythonExpression(["'", wheel_type, "_controller.yaml'"]),
            ]
        ),
        description=(
            "Path to controller configuration file. By default, it is located in"
            " 'panther_controller/config/<wheel_type arg>_controller.yaml'. You can also specify"
            " the path to your custom controller configuration file here. "
        ),
    )

    battery_config_path = LaunchConfiguration("battery_config_path")
    declare_battery_config_path_arg = DeclareLaunchArgument(
        "battery_config_path",
        description=(
            "Path to the Ignition LinearBatteryPlugin configuration file. "
            "This configuration is intended for use in simulations only."
        ),
        default_value="",
    )

    led_config_file = LaunchConfiguration("led_config_file")
    declare_led_config_file_arg = DeclareLaunchArgument(
        "led_config_file",
        default_value=PathJoinSubstitution(
            [FindPackageShare("panther_lights"), "config", "led_config.yaml"]
        ),
        description="Path to a YAML file with a description of led configuration",
    )

    user_led_animations_file = LaunchConfiguration("user_led_animations_file")
    declare_user_led_animations_file_arg = DeclareLaunchArgument(
        "user_led_animations_file",
        default_value="",
        description="Path to a YAML file with a description of the user defined animations",
    )

    simulation_engine = LaunchConfiguration("simulation_engine")
    declare_simulation_engine_arg = DeclareLaunchArgument(
        "simulation_engine",
        default_value="ignition-gazebo",
        description="Which simulation engine will be used",
    )

    publish_robot_state = LaunchConfiguration("publish_robot_state")
    declare_publish_robot_state_arg = DeclareLaunchArgument(
        "publish_robot_state",
        default_value="True",
        description=(
            "Whether to launch the robot_state_publisher node."
            "When set to False, users should publish their own robot description."
        ),
    )

    use_ekf = LaunchConfiguration("use_ekf")
    declare_use_ekf_arg = DeclareLaunchArgument(
        "use_ekf",
        default_value="True",
        description="Enable or disable EKF",
    )

    ekf_config_path = LaunchConfiguration("ekf_config_path")
    declare_ekf_config_path_arg = DeclareLaunchArgument(
        "ekf_config_path",
        default_value=PathJoinSubstitution(
            [FindPackageShare("panther_bringup"), "config", "ekf.yaml"]
        ),
        description="Path to the EKF config file",
        condition=IfCondition(use_ekf),
    )

    disable_manager = LaunchConfiguration("disable_manager")
    declare_disable_manager_arg = DeclareLaunchArgument(
        "disable_manager",
        default_value="False",
        description="Enable or disable manager_bt_node",
        choices=["True", "False"],
    )

    shutdown_hosts_config_path = LaunchConfiguration("shutdown_hosts_config_path")
    declare_shutdown_hosts_config_path_arg = DeclareLaunchArgument(
        "shutdown_hosts_config_path",
        default_value=PathJoinSubstitution(
            [
                FindPackageShare("panther_bringup"),
                "config",
                "shutdown_hosts.yaml",
            ]
        ),
        description="Path to file with list of hosts to request shutdown.",
    )

    controller_launch = IncludeLaunchDescription(
        PythonLaunchDescriptionSource(
            PathJoinSubstitution(
                [
                    FindPackageShare("panther_controller"),
                    "launch",
                    "controller.launch.py",
                ]
            )
        ),
        launch_arguments={
            "panther_version": panther_version,
            "wheel_type": wheel_type,
            "wheel_config_path": wheel_config_path,
            "controller_config_path": controller_config_path,
            "battery_config_path": battery_config_path,
            "use_sim": use_sim,
            "simulation_engine": simulation_engine,
            "publish_robot_state": publish_robot_state,
            "namespace": namespace,
        }.items(),
    )

    system_status_launch = IncludeLaunchDescription(
        PythonLaunchDescriptionSource(
            PathJoinSubstitution(
                [
                    FindPackageShare("panther_diagnostics"),
                    "launch",
                    "system_status.launch.py",
                ]
            ),
        ),
        condition=UnlessCondition(use_sim),
<<<<<<< HEAD
        launch_arguments={
            "namespace": namespace,
        }.items(),
=======
        namespace=namespace,
        remappings=[("/diagnostics", "diagnostics")],
>>>>>>> 5e0bec28
    )

    lights_launch = IncludeLaunchDescription(
        PythonLaunchDescriptionSource(
            PathJoinSubstitution(
                [
                    FindPackageShare("panther_lights"),
                    "launch",
                    "lights.launch.py",
                ]
            )
        ),
        condition=UnlessCondition(use_sim),
        launch_arguments={
            "led_config_file": led_config_file,
            "namespace": namespace,
            "user_led_animations_file": user_led_animations_file,
        }.items(),
    )

    battery_launch = IncludeLaunchDescription(
        PythonLaunchDescriptionSource(
            PathJoinSubstitution(
                [
                    FindPackageShare("panther_battery"),
                    "launch",
                    "battery.launch.py",
                ]
            ),
        ),
        condition=UnlessCondition(use_sim),
        launch_arguments={
            "namespace": namespace,
            "panther_version": panther_version,
        }.items(),
    )

    robot_localization_node = Node(
        package="robot_localization",
        executable="ekf_node",
        name="ekf_node",
        output="screen",
        parameters=[ekf_config_path, {"tf_prefix": namespace}],
        namespace=namespace,
        remappings=[
            ("/diagnostics", "diagnostics"),
            ("enable", "ekf_node/enable"),
            ("set_pose", "ekf_node/set_pose"),
            ("toggle", "ekf_node/toggle"),
        ],
        condition=IfCondition(use_ekf),
    )

    manager_launch = IncludeLaunchDescription(
        PythonLaunchDescriptionSource(
            PathJoinSubstitution(
                [
                    FindPackageShare("panther_manager"),
                    "launch",
                    "manager_bt.launch.py",
                ]
            )
        ),
        condition=UnlessCondition(PythonExpression([use_sim, " or ", disable_manager])),
        launch_arguments={
            "namespace": namespace,
            "panther_version": panther_version,
            "shutdown_hosts_config_path": shutdown_hosts_config_path,
        }.items(),
    )

    other_action_timer = TimerAction(
        period=10.0,
        actions=[
            battery_launch,
            lights_launch,
            robot_localization_node,
            manager_launch,
        ],
    )

    actions = [
        declare_namespace_arg,
        declare_use_sim_arg,
        declare_wheel_type_arg,
        declare_wheel_config_path_arg,
        declare_controller_config_path_arg,
        declare_battery_config_path_arg,
        declare_led_config_file_arg,
        declare_user_led_animations_file_arg,
        declare_simulation_engine_arg,
        declare_publish_robot_state_arg,
        declare_use_ekf_arg,
        declare_ekf_config_path_arg,
        declare_disable_manager_arg,
        declare_shutdown_hosts_config_path_arg,
        SetParameter(name="use_sim_time", value=use_sim),
        welcome_msg,
        controller_launch,
        system_status_launch,
        other_action_timer,
    ]

    return LaunchDescription(actions)<|MERGE_RESOLUTION|>--- conflicted
+++ resolved
@@ -246,14 +246,9 @@
             ),
         ),
         condition=UnlessCondition(use_sim),
-<<<<<<< HEAD
-        launch_arguments={
-            "namespace": namespace,
-        }.items(),
-=======
-        namespace=namespace,
-        remappings=[("/diagnostics", "diagnostics")],
->>>>>>> 5e0bec28
+        launch_arguments={
+            "namespace": namespace,
+        }.items(),
     )
 
     lights_launch = IncludeLaunchDescription(
