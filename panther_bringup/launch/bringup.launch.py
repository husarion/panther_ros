#!/usr/bin/env python3

# Copyright 2024 Husarion sp. z o.o.
#
# Licensed under the Apache License, Version 2.0 (the "License");
# you may not use this file except in compliance with the License.
# You may obtain a copy of the License at
#
#     http://www.apache.org/licenses/LICENSE-2.0
#
# Unless required by applicable law or agreed to in writing, software
# distributed under the License is distributed on an "AS IS" BASIS,
# WITHOUT WARRANTIES OR CONDITIONS OF ANY KIND, either express or implied.
# See the License for the specific language governing permissions and
# limitations under the License.

import os

from launch import LaunchDescription
from launch.actions import DeclareLaunchArgument, IncludeLaunchDescription, TimerAction
from launch.conditions import UnlessCondition
from launch.launch_description_sources import PythonLaunchDescriptionSource
from launch.substitutions import (
    EnvironmentVariable,
    LaunchConfiguration,
    PathJoinSubstitution,
)
from launch_ros.substitutions import FindPackageShare
from panther_utils.messages import welcome_msg


def generate_launch_description():
    disable_manager = LaunchConfiguration("disable_manager")
    declare_disable_manager_arg = DeclareLaunchArgument(
        "disable_manager",
        default_value="False",
        description="Enable or disable manager_bt_node.",
        choices=["True", "true", "False", "false"],
    )

    namespace = LaunchConfiguration("namespace")
    declare_namespace_arg = DeclareLaunchArgument(
        "namespace",
        default_value=EnvironmentVariable("ROBOT_NAMESPACE", default_value=""),
        description="Add namespace to all launched nodes.",
    )

<<<<<<< HEAD
    robot_model = os.environ.get("ROBOT_MODEL", default="PTH")
    robot_model = "lynx" if robot_model == "LNX" else "panther"
=======
    use_ekf = LaunchConfiguration("use_ekf")
    declare_use_ekf_arg = DeclareLaunchArgument(
        "use_ekf",
        default_value="True",
        description="Enable or disable EKF.",
        choices=["True", "true", "False", "false"],
    )

    robot_model_dict = {"LNX": "lynx", "PTH": "panther"}
    robot_model_env = os.environ.get("ROBOT_MODEL", default="PTH")
    robot_model = robot_model_dict[robot_model_env]
>>>>>>> 1abf58af
    robot_serial_no = EnvironmentVariable(name="ROBOT_SERIAL_NO", default_value="----")
    robot_version = EnvironmentVariable(name="ROBOT_VERSION", default_value="1.0")
    welcome_info = welcome_msg(robot_model, robot_serial_no, robot_version)

    controller_launch = IncludeLaunchDescription(
        PythonLaunchDescriptionSource(
            PathJoinSubstitution(
                [FindPackageShare("panther_controller"), "launch", "controller.launch.py"]
            )
        ),
        launch_arguments={"namespace": namespace}.items(),
    )

    system_monitor_launch = IncludeLaunchDescription(
        PythonLaunchDescriptionSource(
            PathJoinSubstitution(
                [
                    FindPackageShare("panther_diagnostics"),
                    "launch",
                    "system_monitor.launch.py",
                ]
            ),
        ),
        launch_arguments={"namespace": namespace}.items(),
    )

    lights_launch = IncludeLaunchDescription(
        PythonLaunchDescriptionSource(
            PathJoinSubstitution(
                [FindPackageShare("panther_lights"), "launch", "lights.launch.py"]
            )
        ),
        launch_arguments={"namespace": namespace}.items(),
    )

    battery_launch = IncludeLaunchDescription(
        PythonLaunchDescriptionSource(
            PathJoinSubstitution(
                [FindPackageShare("panther_battery"), "launch", "battery.launch.py"]
            ),
        ),
        launch_arguments={"namespace": namespace}.items(),
    )

    ekf_launch = IncludeLaunchDescription(
        PythonLaunchDescriptionSource(
            PathJoinSubstitution(
                [FindPackageShare("panther_localization"), "launch", "localization.launch.py"]
            )
        ),
        launch_arguments={"namespace": namespace}.items(),
    )

    manager_launch = IncludeLaunchDescription(
        PythonLaunchDescriptionSource(
            PathJoinSubstitution(
                [FindPackageShare("panther_manager"), "launch", "manager.launch.py"]
            )
        ),
        condition=UnlessCondition(disable_manager),
        launch_arguments={"namespace": namespace}.items(),
    )

    delayed_action = TimerAction(
        period=10.0,
        actions=[
            battery_launch,
            lights_launch,
            manager_launch,
            ekf_launch,
        ],
    )

    actions = [
        declare_disable_manager_arg,
        declare_namespace_arg,
        welcome_info,
        controller_launch,
        system_monitor_launch,
        delayed_action,
    ]

    return LaunchDescription(actions)<|MERGE_RESOLUTION|>--- conflicted
+++ resolved
@@ -45,22 +45,9 @@
         description="Add namespace to all launched nodes.",
     )
 
-<<<<<<< HEAD
-    robot_model = os.environ.get("ROBOT_MODEL", default="PTH")
-    robot_model = "lynx" if robot_model == "LNX" else "panther"
-=======
-    use_ekf = LaunchConfiguration("use_ekf")
-    declare_use_ekf_arg = DeclareLaunchArgument(
-        "use_ekf",
-        default_value="True",
-        description="Enable or disable EKF.",
-        choices=["True", "true", "False", "false"],
-    )
-
     robot_model_dict = {"LNX": "lynx", "PTH": "panther"}
     robot_model_env = os.environ.get("ROBOT_MODEL", default="PTH")
     robot_model = robot_model_dict[robot_model_env]
->>>>>>> 1abf58af
     robot_serial_no = EnvironmentVariable(name="ROBOT_SERIAL_NO", default_value="----")
     robot_version = EnvironmentVariable(name="ROBOT_VERSION", default_value="1.0")
     welcome_info = welcome_msg(robot_model, robot_serial_no, robot_version)
