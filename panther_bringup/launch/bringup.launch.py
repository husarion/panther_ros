--- conflicted
+++ resolved
@@ -19,10 +19,6 @@
 import click
 from ament_index_python.packages import get_package_share_directory
 from launch import LaunchDescription
-<<<<<<< HEAD
-from launch.actions import DeclareLaunchArgument, IncludeLaunchDescription
-from launch.conditions import UnlessCondition
-=======
 from launch.actions import (
     DeclareLaunchArgument,
     IncludeLaunchDescription,
@@ -30,7 +26,6 @@
     TimerAction,
 )
 from launch.conditions import IfCondition, UnlessCondition
->>>>>>> 1bbdd38e
 from launch.launch_description_sources import PythonLaunchDescriptionSource
 from launch.substitutions import (
     Command,
