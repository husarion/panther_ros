--- conflicted
+++ resolved
@@ -217,27 +217,6 @@
         }.items(),
     )
 
-<<<<<<< HEAD
-=======
-    imu_launch = IncludeLaunchDescription(
-        PythonLaunchDescriptionSource(
-            PathJoinSubstitution(
-                [
-                    FindPackageShare("panther_bringup"),
-                    "launch",
-                    "imu.launch.py",
-                ]
-            )
-        ),
-        launch_arguments={
-            "imu_config_path": PathJoinSubstitution(
-                [FindPackageShare("panther_bringup"), "config", "imu.yaml"]
-            ),
-        }.items(),
-        condition=UnlessCondition(use_sim),
-    )
-
->>>>>>> ee427ec0
     lights_launch = IncludeLaunchDescription(
         PythonLaunchDescriptionSource(
             PathJoinSubstitution(
