--- conflicted
+++ resolved
@@ -344,11 +344,7 @@
         SetParameter(name="use_sim_time", value=use_sim),
         welcome_msg,
         controller_launch,
-<<<<<<< HEAD
-=======
         system_status_node,
-        waiting_msg,
->>>>>>> dcdc6731
         other_action_timer,
     ]
 
