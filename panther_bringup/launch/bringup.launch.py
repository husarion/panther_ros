--- conflicted
+++ resolved
@@ -231,7 +231,6 @@
         }.items(),
     )
 
-<<<<<<< HEAD
     system_status_node = Node(
         package="panther_diagnostics",
         executable="system_status",
@@ -240,26 +239,6 @@
         condition=UnlessCondition(use_sim),
     )
 
-    imu_launch = IncludeLaunchDescription(
-        PythonLaunchDescriptionSource(
-            PathJoinSubstitution(
-                [
-                    FindPackageShare("panther_bringup"),
-                    "launch",
-                    "imu.launch.py",
-                ]
-            )
-        ),
-        launch_arguments={
-            "imu_config_path": PathJoinSubstitution(
-                [FindPackageShare("panther_bringup"), "config", "imu.yaml"]
-            ),
-        }.items(),
-        condition=UnlessCondition(use_sim),
-    )
-
-=======
->>>>>>> 673194c0
     lights_launch = IncludeLaunchDescription(
         PythonLaunchDescriptionSource(
             PathJoinSubstitution(
