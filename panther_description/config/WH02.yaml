--- conflicted
+++ resolved
@@ -7,11 +7,5 @@
 folder_path: meshes/WH02
 kinematics: mecanum
 
-<<<<<<< HEAD
-velocity_x_stderr: 3.2e-3
-velocity_y_stderr: 3.2e-3
-velocity_yaw_stderr: 8.5e-3
-=======
 # Selected intuitively based on WH01 results
-odom_stderr: { vel_x: 3.2e-3, vel_y: 3.2e-3, vel_yaw: 8.5e-3 }
->>>>>>> cc38d3ae
+odom_stderr: { vel_x: 3.2e-3, vel_y: 3.2e-3, vel_yaw: 8.5e-3 }