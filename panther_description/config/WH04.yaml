wheel_radius: 0.1016
wheel_separation: 0.616
mass: 0.85
inertia: { ixx: 0.003099, iyy: 0.005849, izz: 0.003101 }
inertia_y_offset: 0.0
mesh_package: panther_description
folder_path: meshes/WH04
kinematics: differential

<<<<<<< HEAD
velocity_x_stderr: 1.6e-3
velocity_y_stderr: 7.3e-4
velocity_yaw_stderr: 4.3e-3
=======
# Selected intuitively based on WH01 results
odom_stderr: { vel_x: 1.6e-3, vel_y: 7.3e-4, vel_yaw: 4.3e-3 }
>>>>>>> cc38d3ae
<|MERGE_RESOLUTION|>--- conflicted
+++ resolved
@@ -7,11 +7,5 @@
 folder_path: meshes/WH04
 kinematics: differential
 
-<<<<<<< HEAD
-velocity_x_stderr: 1.6e-3
-velocity_y_stderr: 7.3e-4
-velocity_yaw_stderr: 4.3e-3
-=======
 # Selected intuitively based on WH01 results
-odom_stderr: { vel_x: 1.6e-3, vel_y: 7.3e-4, vel_yaw: 4.3e-3 }
->>>>>>> cc38d3ae
+odom_stderr: { vel_x: 1.6e-3, vel_y: 7.3e-4, vel_yaw: 4.3e-3 }