<?xml version="1.0"?>
<package format="3">
  <name>panther_description</name>
<<<<<<< HEAD
  <version>1.0.7</version>
=======
  <version>1.0.21</version>
>>>>>>> 561766ba

  <description>Semantic description of Huasrion Panther robot</description>
  <license>Apache License 2.0</license>

  <author email="krzysztof.wojciechowski@husarion.com">Krzysztof Wojciechowski</author>
  <maintainer email="support@husarion.com">Husarion</maintainer>

  <url type="website">https://husarion.com/</url>
  <url type="repository">https://github.com/husarion/panther_ros</url>
  <url type="bugtracker">https://github.com/husarion/panther_ros/issues</url>

  <buildtool_depend>catkin</buildtool_depend>

  <depend>joint_state_publisher</depend>
  <depend>robot_state_publisher</depend>
  <depend>urdf</depend>
  <depend>xacro</depend>

  <depend condition="$HUSARION_ROS_BUILD_TYPE == simulation">gazebo_plugins</depend>

</package><|MERGE_RESOLUTION|>--- conflicted
+++ resolved
@@ -1,11 +1,7 @@
 <?xml version="1.0"?>
 <package format="3">
   <name>panther_description</name>
-<<<<<<< HEAD
-  <version>1.0.7</version>
-=======
   <version>1.0.21</version>
->>>>>>> 561766ba
 
   <description>Semantic description of Huasrion Panther robot</description>
   <license>Apache License 2.0</license>
