<?xml version="1.0" encoding="utf-8"?>
<robot name="panther" xmlns:xacro="http://wiki.ros.org/xacro">

  <xacro:arg name="panther_version" default="1.0" />
  <xacro:arg name="use_sim" default="false" />
  <!-- if lidars have to work correctly, use_gpu has to be true. -->
  <xacro:arg name="use_gpu" default="true" />
  <xacro:arg name="imu_pos_x" default="0.169" />
  <xacro:arg name="imu_pos_y" default="0.025" />
  <xacro:arg name="imu_pos_z" default="0.092" />
  <xacro:arg name="imu_rot_r" default="0.0" />
  <xacro:arg name="imu_rot_p" default="0.0" />
  <xacro:arg name="imu_rot_y" default="-1.57" />
  <xacro:arg name="simulation_engine" default="ignition-gazebo" />
  <xacro:arg name="wheel_config_file"
    default="$(find panther_description)/config/WH01.yaml" />
  <xacro:arg name="controller_config_file"
    default="$(find panther_controller)/config/WH01_controller.yaml" />
  <xacro:arg name="battery_config_file"
    default="$(find panther_description)/config/battery_ign_plugin.yaml" />
  <xacro:arg name="namespace" default="" />


  <xacro:include filename="$(find panther_description)/urdf/panther_macro.urdf.xacro" ns="husarion" />
  <xacro:husarion.panther_robot
    panther_version="$(arg panther_version)"
    use_sim="$(arg use_sim)"
    imu_pos_x="$(arg imu_pos_x)"
    imu_pos_y="$(arg imu_pos_y)"
    imu_pos_z="$(arg imu_pos_z)"
    imu_rot_r="$(arg imu_rot_r)"
    imu_rot_p="$(arg imu_rot_p)"
    imu_rot_y="$(arg imu_rot_y)"
    simulation_engine="$(arg simulation_engine)"
    wheel_config_file="$(arg wheel_config_file)"
    controller_config_file="$(arg controller_config_file)"
    battery_config_file="$(arg battery_config_file)"
    namespace="$(arg namespace)" />

  <xacro:arg name="components_config_path" default="$(find panther_bringup)/config/components.yaml" />
  <xacro:property name="components_config_path_property" value="$(arg components_config_path)" />
<<<<<<< HEAD
=======

>>>>>>> 779bc67d
  <xacro:unless value="${components_config_path_property == 'None'}">
    <xacro:include filename="$(find ros_components_description)/urdf/components.urdf.xacro"
      ns="husarion_components" />

    <xacro:husarion_components.create_components
      components_config_path="${components_config_path_property}"
<<<<<<< HEAD
      use_gpu="$(arg use_gpu)"
      simulation_engine="$(arg simulation_engine)"
=======
>>>>>>> 779bc67d
      namespace="$(arg namespace)"
    />
  </xacro:unless>
</robot><|MERGE_RESOLUTION|>--- conflicted
+++ resolved
@@ -39,21 +39,13 @@
 
   <xacro:arg name="components_config_path" default="$(find panther_bringup)/config/components.yaml" />
   <xacro:property name="components_config_path_property" value="$(arg components_config_path)" />
-<<<<<<< HEAD
-=======
 
->>>>>>> 779bc67d
   <xacro:unless value="${components_config_path_property == 'None'}">
     <xacro:include filename="$(find ros_components_description)/urdf/components.urdf.xacro"
       ns="husarion_components" />
 
     <xacro:husarion_components.create_components
       components_config_path="${components_config_path_property}"
-<<<<<<< HEAD
-      use_gpu="$(arg use_gpu)"
-      simulation_engine="$(arg simulation_engine)"
-=======
->>>>>>> 779bc67d
       namespace="$(arg namespace)"
     />
   </xacro:unless>
