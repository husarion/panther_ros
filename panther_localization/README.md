--- conflicted
+++ resolved
@@ -20,24 +20,19 @@
 
 | Node               | *Type*                                                                                                    |
 | ------------------ | --------------------------------------------------------------------------------------------------------- |
-| `ekf_node`         | [*robot_localization/ekf_node*](https://github.com/cra-ros-pkg/robot_localization/tree/ros2)              |
+| `ekf_filter`         | [*robot_localization/ekf_node*](https://github.com/cra-ros-pkg/robot_localization/tree/ros2)              |
 | `navsat_transform` | [*robot_localization/navsat_transform_node*](https://github.com/cra-ros-pkg/robot_localization/tree/ros2) |
 
-<<<<<<< HEAD
 ## Running Nodes
 
-- `ekf_node`: The Extended Kalman Filter node is designed to fuse odometry data from various sources, including wheel encoders, IMU, and GPS.
+- `ekf_filter`: The Extended Kalman Filter node is designed to fuse odometry data from various sources, including wheel encoders, IMU, and GPS.
 - `navsat_transform`: It converts raw GPS data into odometry data and publishes corrected GPS positions based on sensor data at a higher frequency.
 
-### ekf_node - Configuration
+### ekf_filter - Configuration
 
 You can find the ekf_nod parameters in the config folder in the files: `enu_localization.yaml`, `enu_localization.yaml`, `relative_localization.yaml`, `relative_localization_with_gps.yaml`. Selection of the configuration file, depending on the launch arguments. A detailed explanation of the parameters described there can be found in the robot localization package documentation for the [state_estimation_nodes](http://docs.ros.org/en/noetic/api/robot_localization/html/state_estimation_nodes.html).
-=======
-- `ekf_filter` [*[robot_localization/ekf_node](https://github.com/cra-ros-pkg/robot_localization/tree/ros2)*]: The Extended Kalman Filter node is designed to fuse odometry data from various sources, including wheel encoders, IMU, and GPS.
-- `navsat_transform` [*[robot_localization/navsat_transform_node](https://github.com/cra-ros-pkg/robot_localization/tree/ros2)*]:
-It converts raw GPS data into odometry data and publishes corrected GPS positions based on sensor data at a higher frequency.
 
-#### ekf_filter - Subscriber
+#### ekf_filter - Subscribers
 
 - `cmd_vel` [*geometry_msgs/msg/Twist*]: command velocity value.
 - `odometry/wheels` [*nav_msgs/msg/Odometry*]: robot odometry calculated from wheels.
@@ -46,17 +41,19 @@
 - `/tf` [*tf2_msgs/msg/TFMessage*]: transforms of robot system.
 
 #### ekf_filter - Publishers
->>>>>>> 3a575a79
+
+- `diagnostics` [*diagnostic_msgs/msg/DiagnosticArray*]: diagnostic data.
+- `odometry/filtered` [*nav_msgs/msg/Odometry*]: contains information about the filtered position and orientation. When `localization_mode` is `relative`, the position and orientation are relative to the starting point. When `localization_mode` is `enu`, the orientation is relative to the east-north-up (ENU) coordinates.
+- `/tf` [*tf2_msgs/msg/TFMessage*]: publishes `odom` to `base_link` transform.
+
+#### ekf_filter - Services
+
+- `localization/set_pose` [*robot_localization/srv/SetPose*]: upon request, users can manually set the robot's position and speed. This is useful for resetting positions, e.g. during tests.
+- `odometry/filtered/global`[*nav_msgs/msg/Odometry*]: contains information about the position and velocities in relation to the initial position and orientation based on geographic  ENU convention (x-east, y-north, z-up). [*nav_msgs/Odometry*]: robot odometry calculated from wheels.
 
 ### navsat_transform - Configuration
 
-<<<<<<< HEAD
 You can find the ekf_nod parameters in the config folder in the files: `enu_localization.yaml`, `enu_localization.yaml`, `relative_localization.yaml`, `relative_localization_with_gps.yaml`. Selection of the configuration file, depending on the launch arguments. A detailed explanation of the parameters described there can be found in the robot localization package documentation for the [navsat_transform_node](https://docs.ros.org/en/api/robot_localization/html/navsat_transform_node.html).
-=======
-#### ekf_filter - Service Servers
-
-- `localization/set_pose` [*robot_localization/srv/SetPose*]: upon request, users can manually set the robot's position and speed. This is useful for resetting positions, e.g. during tests.
-- `odometry/filtered/global`[*nav_msgs/msg/Odometry*]: contains information about the position and velocities in relation to the initial position and orientation based on geographic  ENU convention (x-east, y-north, z-up). [*nav_msgs/Odometry*]: robot odometry calculated from wheels.
 
 #### navsat_transform - Subscriber
 
@@ -66,5 +63,4 @@
 #### navsat_transform - Publishers
 
 - `gps/filtered` [*sensor_msgs/msg/NavSatFix*]: GPS position after including sensor data from `ekf_filter`.
-- `_odometry/gps` [*nav_msgs/msg/Odometry*]: transformed raw GPS data to odometry format.
->>>>>>> 3a575a79
+- `_odometry/gps` [*nav_msgs/msg/Odometry*]: transformed raw GPS data to odometry format.