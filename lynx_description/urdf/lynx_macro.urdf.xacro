<?xml version="1.0" encoding="utf-8"?>
<robot xmlns:xacro="http://wiki.ros.org/xacro">

  <xacro:macro
    name="lynx_robot"
    params="wheel_config_file
            controller_config_file
            battery_config_file
            use_sim:=false
            imu_xyz:='0.169 0.025 0.092'
            imu_rpy:='0.0 0.0 -1.57'
            namespace:=''">

    <xacro:if value="${namespace == ''}">
      <xacro:property name="ns" value="" />
    </xacro:if>
    <xacro:unless value="${namespace == ''}">
        <xacro:property name="ns" value="${namespace}/" />
    </xacro:unless>

    <xacro:property name="wheel_config" value="${xacro.load_yaml(wheel_config_file)}" />
    <!-- TODO find real value -->
    <xacro:property name="wheel_separation_x" value="0.35" />

    <!-- INCLUDE ROBOT PARTS DEFINITIONS -->
    <xacro:include filename="$(find lynx_description)/urdf/body.urdf.xacro" ns="body" />
    <xacro:include filename="$(find lynx_description)/urdf/gazebo.urdf.xacro" ns="gazebo" />
    <xacro:include filename="$(find lynx_description)/urdf/wheel.urdf.xacro" ns="wheel" />

    <!-- BODY DECLARATION -->
    <xacro:body.body
      wheel_radius="${wheel_config['wheel_radius']}"
      imu_xyz="${imu_xyz}"
      imu_rpy="${imu_rpy}" />

    <!-- WHEEL DECLARATION -->
    <xacro:wheel.wheel
      wheel_config="${wheel_config}"
      wheel_separation_x="${wheel_separation_x}"
      prefix="fl" />

    <xacro:wheel.wheel
      wheel_config="${wheel_config}"
      wheel_separation_x="${wheel_separation_x}"
      prefix="fr" />

    <xacro:wheel.wheel
      wheel_config="${wheel_config}"
      wheel_separation_x="${wheel_separation_x}"
      prefix="rl" />

    <xacro:wheel.wheel
      wheel_config="${wheel_config}"
      wheel_separation_x="${wheel_separation_x}"
      prefix="rr" />

    <ros2_control name="${ns}lynx_system" type="system">
      <hardware>
        <xacro:if value="${use_sim}">
          <plugin>panther_gazebo/GzPantherSystem</plugin>
          <param name="e_stop_initial_state">true</param>
        </xacro:if>

<<<<<<< HEAD
        <xacro:unless value="${use_sim}">
          <plugin>panther_hardware_interfaces/PantherSystem</plugin>
=======
        <xacro:unless value="$(arg use_sim)">
          <plugin>panther_hardware_interfaces/LynxSystem</plugin>
>>>>>>> c4ec3c9c

          <param name="encoder_resolution">1600</param>

          <param name="gear_ratio">30.08</param>
          <param name="gearbox_efficiency">0.75</param>

          <!-- Same as set in the Roboteq driver (TNM parameter) -->
          <param name="motor_torque_constant">0.11</param>

          <!-- Max RPM speed set in the Roboteq driver (MXRPM parameter) -->
          <param name="max_rpm_motor_speed">3600.0</param>

          <param name="can_interface_name">panther_can</param>
          <param name="master_can_id">3</param>
          <param name="driver_can_id">1</param>
          <param name="sdo_operation_timeout_ms">100</param>

          <!-- Depends on frequency of the controller, more critical motors state are sent with
            higher frequency, other parameters are sent with lower, here allowed time is set
            to be expected period +50% margin -->
          <param name="pdo_motor_states_timeout_ms">15</param>
          <param name="pdo_driver_state_timeout_ms">75</param>

          <!-- It will be rounded to the closest value taking into account current controller frequency -->
          <param name="driver_states_update_frequency">20.0</param>

          <param name="max_roboteq_initialization_attempts">5</param>
          <param name="max_roboteq_activation_attempts">5</param>

          <!-- TODO after all tests update parameters, these ones are quite high for the worst case scenario -->
          <param name="max_write_pdo_cmds_errors_count">2</param>
          <param name="max_read_pdo_motor_states_errors_count">2</param>
          <param name="max_read_pdo_driver_state_errors_count">2</param>
        </xacro:unless>
      </hardware>

      <joint name="fl_wheel_joint">
        <command_interface name="velocity" />
        <state_interface name="position" />
        <state_interface name="velocity" />
        <state_interface name="effort" />
      </joint>
      <joint name="fr_wheel_joint">
        <command_interface name="velocity" />
        <state_interface name="position" />
        <state_interface name="velocity" />
        <state_interface name="effort" />
      </joint>
      <joint name="rl_wheel_joint">
        <command_interface name="velocity" />
        <state_interface name="position" />
        <state_interface name="velocity" />
        <state_interface name="effort" />
      </joint>
      <joint name="rr_wheel_joint">
        <command_interface name="velocity" />
        <state_interface name="position" />
        <state_interface name="velocity" />
        <state_interface name="effort" />
      </joint>

      <xacro:if value="${use_sim}">
        <sensor name="${ns}imu">
          <state_interface name="orientation.x" />
          <state_interface name="orientation.y" />
          <state_interface name="orientation.z" />
          <state_interface name="orientation.w" />
          <state_interface name="angular_velocity.x" />
          <state_interface name="angular_velocity.y" />
          <state_interface name="angular_velocity.z" />
          <state_interface name="linear_acceleration.x" />
          <state_interface name="linear_acceleration.y" />
          <state_interface name="linear_acceleration.z" />
        </sensor>
      </xacro:if>
    </ros2_control>

    <xacro:unless value="${use_sim}">
      <ros2_control name="${ns}imu" type="sensor">
        <hardware>
          <plugin>panther_hardware_interfaces/PantherImuSensor</plugin>
          <param name="serial">-1</param>
          <param name="hub_port">0</param>
          <param name="data_interval_ms">8</param>
          <param name="callback_delta_epsilon_ms">1</param>

          <!-- Madgwick Filter Params -->
          <param name="gain">0.00304</param>
          <param name="zeta">0.00151</param>
          <param name="mag_bias_x">0.0</param>
          <param name="mag_bias_y">0.0</param>
          <param name="mag_bias_z">0.0</param>
          <param name="use_mag">true</param>
          <param name="stateless">false</param>
          <param name="remove_gravity_vector">false</param>
          <param name="world_frame">enu</param>
        </hardware>

        <sensor name="${ns}imu">
          <state_interface name="orientation.x" />
          <state_interface name="orientation.y" />
          <state_interface name="orientation.z" />
          <state_interface name="orientation.w" />
          <state_interface name="angular_velocity.x" />
          <state_interface name="angular_velocity.y" />
          <state_interface name="angular_velocity.z" />
          <state_interface name="linear_acceleration.x" />
          <state_interface name="linear_acceleration.y" />
          <state_interface name="linear_acceleration.z" />
        </sensor>
      </ros2_control>
    </xacro:unless>

    <xacro:if value="${use_sim}">
      <xacro:if value="${battery_config_file != ''}">
        <xacro:gazebo.battery config_file="${battery_config_file}" namespace="${namespace}" />
      </xacro:if>
      <xacro:gazebo.controller config_file="${controller_config_file}" namespace="${namespace}" />
      <xacro:gazebo.imu reference_frame="imu_link" namespace="${namespace}" />
      <xacro:gazebo.light reference_frame="lights_channel_1_link" name="lights_channel_1" namespace="${namespace}" />
      <xacro:gazebo.light reference_frame="lights_channel_2_link" name="lights_channel_2" namespace="${namespace}" />
    </xacro:if>
  </xacro:macro>

</robot><|MERGE_RESOLUTION|>--- conflicted
+++ resolved
@@ -61,13 +61,8 @@
           <param name="e_stop_initial_state">true</param>
         </xacro:if>
 
-<<<<<<< HEAD
-        <xacro:unless value="${use_sim}">
-          <plugin>panther_hardware_interfaces/PantherSystem</plugin>
-=======
         <xacro:unless value="$(arg use_sim)">
           <plugin>panther_hardware_interfaces/LynxSystem</plugin>
->>>>>>> c4ec3c9c
 
           <param name="encoder_resolution">1600</param>
 
